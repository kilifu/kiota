--- conflicted
+++ resolved
@@ -1,16 +1,8 @@
 <?php
-
 
 namespace Microsoft\Kiota\Abstractions\Serialization;
 
-<<<<<<< HEAD
 use DateTime;
-=======
-use DateTimeInterface;
-use Closure;
-use Microsoft\Kiota\Abstractions\Types\Date;
-use Microsoft\Kiota\Abstractions\Types\Time;
->>>>>>> 727026ae
 use Microsoft\Kiota\Abstractions\Enum;
 use Microsoft\Kiota\Abstractions\Types\Byte;
 use Microsoft\Kiota\Abstractions\Types\Date;
@@ -49,15 +41,12 @@
     public function getFloatValue(): ?float;
 
     /**
-<<<<<<< HEAD
      * Gets the Long value of the node.
      * @return int|null the Long value of the node.
      */
     public function getLongValue(): ?int;
 
     /**
-=======
->>>>>>> 727026ae
      * Gets the UUID value of the node.
      * @return string|null the UUID value of the node.
      */
@@ -68,7 +57,6 @@
      * @param string $type The type for the Parsable object.
      * @return Parsable|null the model object value of the node.
      */
-<<<<<<< HEAD
     public function getObjectValue(string $type): ?Parsable;
 
     /**
@@ -82,23 +70,6 @@
      * @return array<mixed>|null A collection of primitive values.
      */
     public function getCollectionOfPrimitiveValues(): ?array;
-=======
-    public function getObjectValue(string $targetClass): object;
-
-    /**
-     * Gets the collection of model object values from the node
-     * @param string $targetClass
-     * @return object[]
-     */
-    public function getCollectionOfObjectValues(string $targetClass): array;
-
-    /**
-     * Gets the collection of primitive values from the node
-     * @param string $primitiveType
-     * @return array<mixed>
-     */
-    public function getCollectionOfPrimitiveValues(string $primitiveType): array;
->>>>>>> 727026ae
 
     /**
      * Gets the OffsetDateTime value of the node.
@@ -108,9 +79,9 @@
 
     /**
      * Gets the DateTimeValue of the node
-     * @return DateTimeInterface
+     * @return DateTime
      */
-    public function getDateTimeValue(): DateTimeInterface;
+    public function getDateTimeValue(): DateTime;
 
     /**
      * Gets the DateInterval value of the node
