{
<<<<<<< HEAD
    "name": "@microsoft/kiota-abstractions",
    "version": "1.0.24",
    "description": "Core abstractions for kiota generated libraries in TypeScript and JavaScript",
    "main": "dist/cjs/index.js",
    "module": "dist/es/index.js",
    "types": "dist/index.d.ts",
    "scripts": {
        "build": "npm run build:cjs && npm run build:esm",
        "build:cjs": "tsc -p tsconfig.cjs.json",
        "build:esm": "tsc -p tsconfig.es.json",
        "test": "echo \"Error: no test specified\" && exit 1",
        "clean": "rm -r ./dist"
    },
    "repository": "git://github.com/microsoft/kiota.git",
    "keywords": [
        "kiota",
        "openAPI",
        "Microsoft",
        "Graph"
    ],
    "author": "Microsoft",
    "license": "MIT",
    "bugs": {
        "url": "https://github.com/microsoft/kiota/issues"
    },
    "homepage": "https://github.com/microsoft/kiota#readme",
    "devDependencies": {
        "@types/node": "^16.11.13",
        "@types/uri-template-lite": "^19.12.1",
        "@types/uuid": "^8.3.3",
        "typescript": "^4.5.4"
    },
    "publishConfig": {
        "registry": "https://npm.pkg.github.com"
    },
    "dependencies": {
        "tslib": "^2.3.1",
        "uri-template-lite": "^20.5.0",
        "uuid": "^8.3.2",
        "web-streams-polyfill": "^3.2.0"
    }
=======
  "name": "@microsoft/kiota-abstractions",
  "version": "1.0.24",
  "description": "Core abstractions for kiota generated libraries in TypeScript and JavaScript",
  "main": "dist/index.js",
  "types": "dist/index.d.ts",
  "scripts": {
    "build": "tsc -p tsconfig.json",
    "test": "echo \"Error: no test specified\" && exit 1",
    "clean": "rm -r ./dist"
  },
  "repository": "git://github.com/microsoft/kiota.git",
  "keywords": [
    "kiota",
    "openAPI",
    "Microsoft",
    "Graph"
  ],
  "author": "Microsoft",
  "license": "MIT",
  "bugs": {
    "url": "https://github.com/microsoft/kiota/issues"
  },
  "homepage": "https://github.com/microsoft/kiota#readme",
  "devDependencies": {
    "@types/node": "^17.0.10",
    "@types/uri-template-lite": "^19.12.1",
    "@types/uuid": "^8.3.4",
    "typescript": "^4.5.5"
  },
  "publishConfig": {
    "registry": "https://npm.pkg.github.com"
  },
  "dependencies": {
    "uri-template-lite": "^22.1.0",
    "uuid": "^8.3.2",
    "web-streams-polyfill": "^3.2.0"
  }
>>>>>>> 33b50f24
}<|MERGE_RESOLUTION|>--- conflicted
+++ resolved
@@ -1,5 +1,4 @@
 {
-<<<<<<< HEAD
     "name": "@microsoft/kiota-abstractions",
     "version": "1.0.24",
     "description": "Core abstractions for kiota generated libraries in TypeScript and JavaScript",
@@ -41,43 +40,4 @@
         "uuid": "^8.3.2",
         "web-streams-polyfill": "^3.2.0"
     }
-=======
-  "name": "@microsoft/kiota-abstractions",
-  "version": "1.0.24",
-  "description": "Core abstractions for kiota generated libraries in TypeScript and JavaScript",
-  "main": "dist/index.js",
-  "types": "dist/index.d.ts",
-  "scripts": {
-    "build": "tsc -p tsconfig.json",
-    "test": "echo \"Error: no test specified\" && exit 1",
-    "clean": "rm -r ./dist"
-  },
-  "repository": "git://github.com/microsoft/kiota.git",
-  "keywords": [
-    "kiota",
-    "openAPI",
-    "Microsoft",
-    "Graph"
-  ],
-  "author": "Microsoft",
-  "license": "MIT",
-  "bugs": {
-    "url": "https://github.com/microsoft/kiota/issues"
-  },
-  "homepage": "https://github.com/microsoft/kiota#readme",
-  "devDependencies": {
-    "@types/node": "^17.0.10",
-    "@types/uri-template-lite": "^19.12.1",
-    "@types/uuid": "^8.3.4",
-    "typescript": "^4.5.5"
-  },
-  "publishConfig": {
-    "registry": "https://npm.pkg.github.com"
-  },
-  "dependencies": {
-    "uri-template-lite": "^22.1.0",
-    "uuid": "^8.3.2",
-    "web-streams-polyfill": "^3.2.0"
-  }
->>>>>>> 33b50f24
 }