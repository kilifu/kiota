{
    "name": "@microsoft/kiota-abstractions",
<<<<<<< HEAD
    "version": "1.0.21",
    "description": "Core abstractions for kiota generated libraries in TypeScript and JavaScript",
=======
    "version": "1.0.27",
    "description": "Core abstractions for kiota generated libraries in TypeScript and JavaScript",
    "main": "dist/cjs/index.js",
    "module": "dist/es/index.js",
    "types": "dist/cjs/index.d.ts",
    "scripts": {
        "build": "npm run build:cjs && npm run build:esm",
        "build:cjs": "tsc -p tsconfig.cjs.json",
        "build:esm": "tsc -p tsconfig.es.json",
        "test": "echo \"Error: no test specified\" && exit 1",
        "clean": "rm -r ./dist"
    },
    "repository": "git://github.com/microsoft/kiota.git",
>>>>>>> 896e79b2
    "keywords": [
        "kiota",
        "openAPI",
        "Microsoft",
        "Graph"
    ],
<<<<<<< HEAD
    "homepage": "https://github.com/microsoft/kiota#readme",
    "bugs": {
        "url": "https://github.com/microsoft/kiota/issues"
    },
    "repository": "git://github.com/microsoft/kiota.git",
    "license": "MIT",
    "author": "Microsoft",
    "main": "dist/cjs/src/index.js",
    "module": "dist/es/src/index.js",
    "types": "dist/cjs/src/index.d.ts",
    "browser": {
        "dist/es/src/utils/index.js": "dist/es/src/utils/browser/index.js"
    },
    "scripts": {
        "build": "npm run build:cjs && npm run build:es",
        "build:cjs": "tsc -p tsconfig.cjs.json",
        "build:es": "tsc -p tsconfig.es.json",
        "clean": "rm -r ./dist",
        "karma": "npm run rollup && karma  start --single-run --browsers ChromeHeadless karma.conf.js",
        "lint": "eslint . --ext .ts",
        "lint:fix": "eslint . --ext .ts --fix",
        "rollup": "rollup -c",
        "test": "npm run test:cjs && npm run test:es",
        "test:cjs": "npm run build:cjs && mocha  'dist/cjs/test/node/**/*.js'",
        "test:es": " npm run build:es && mocha 'dist/es/test/node/**/*.js'  --require  esm"
    },
    "dependencies": {
        "uri-template-lite": "^20.5.0",
        "uuid": "^8.3.2"
    },
    "devDependencies": {
        "@rollup/plugin-commonjs": "^21.0.0",
        "@rollup/plugin-node-resolve": "^13.0.5",
        "@types/chai": "^4.2.22",
        "@types/mocha": "^9.0.0",
        "@types/node": "^16.10.5",
        "@types/sinon": "^10.0.4",
        "@types/uuid": "^8.3.1",
        "@typescript-eslint/eslint-plugin": "^5.0.0",
        "@typescript-eslint/parser": "^5.0.0",
        "chai": "^4.3.4",
        "eslint": "^8.0.1",
        "eslint-config-prettier": "^8.3.0",
        "eslint-plugin-prettier": "^4.0.0",
        "eslint-plugin-simple-import-sort": "^7.0.0",
        "esm": "^3.2.25",
        "karma": "^6.3.4",
        "karma-chai": "^0.1.0",
        "karma-chrome-launcher": "^3.1.0",
        "karma-firefox-launcher": "^2.1.1",
        "karma-mocha": "^2.0.1",
        "karma-typescript": "^5.5.2",
        "mocha": "^8.4.0",
        "prettier": "^2.4.1",
        "rollup": "^2.58.0",
        "rollup-plugin-terser": "^7.0.2",
        "typescript": "^4.4.3"
    },
    "publishConfig": {
        "registry": "https://npm.pkg.github.com"
=======
    "author": "Microsoft",
    "license": "MIT",
    "bugs": {
        "url": "https://github.com/microsoft/kiota/issues"
    },
    "homepage": "https://github.com/microsoft/kiota#readme",
    "devDependencies": {
        "@types/node": "^17.0.13",
        "@types/uri-template-lite": "^19.12.1",
        "@types/uuid": "^8.3.4",
        "typescript": "^4.5.5"
    },
    "publishConfig": {
        "registry": "https://npm.pkg.github.com"
    },
    "dependencies": {
        "tinyduration": "^3.2.2",
        "tslib": "^2.3.1",
        "uri-template-lite": "^22.1.0",
        "uuid": "^8.3.2"
>>>>>>> 896e79b2
    }
}<|MERGE_RESOLUTION|>--- conflicted
+++ resolved
@@ -1,9 +1,5 @@
 {
     "name": "@microsoft/kiota-abstractions",
-<<<<<<< HEAD
-    "version": "1.0.21",
-    "description": "Core abstractions for kiota generated libraries in TypeScript and JavaScript",
-=======
     "version": "1.0.27",
     "description": "Core abstractions for kiota generated libraries in TypeScript and JavaScript",
     "main": "dist/cjs/index.js",
@@ -17,75 +13,12 @@
         "clean": "rm -r ./dist"
     },
     "repository": "git://github.com/microsoft/kiota.git",
->>>>>>> 896e79b2
     "keywords": [
         "kiota",
         "openAPI",
         "Microsoft",
         "Graph"
     ],
-<<<<<<< HEAD
-    "homepage": "https://github.com/microsoft/kiota#readme",
-    "bugs": {
-        "url": "https://github.com/microsoft/kiota/issues"
-    },
-    "repository": "git://github.com/microsoft/kiota.git",
-    "license": "MIT",
-    "author": "Microsoft",
-    "main": "dist/cjs/src/index.js",
-    "module": "dist/es/src/index.js",
-    "types": "dist/cjs/src/index.d.ts",
-    "browser": {
-        "dist/es/src/utils/index.js": "dist/es/src/utils/browser/index.js"
-    },
-    "scripts": {
-        "build": "npm run build:cjs && npm run build:es",
-        "build:cjs": "tsc -p tsconfig.cjs.json",
-        "build:es": "tsc -p tsconfig.es.json",
-        "clean": "rm -r ./dist",
-        "karma": "npm run rollup && karma  start --single-run --browsers ChromeHeadless karma.conf.js",
-        "lint": "eslint . --ext .ts",
-        "lint:fix": "eslint . --ext .ts --fix",
-        "rollup": "rollup -c",
-        "test": "npm run test:cjs && npm run test:es",
-        "test:cjs": "npm run build:cjs && mocha  'dist/cjs/test/node/**/*.js'",
-        "test:es": " npm run build:es && mocha 'dist/es/test/node/**/*.js'  --require  esm"
-    },
-    "dependencies": {
-        "uri-template-lite": "^20.5.0",
-        "uuid": "^8.3.2"
-    },
-    "devDependencies": {
-        "@rollup/plugin-commonjs": "^21.0.0",
-        "@rollup/plugin-node-resolve": "^13.0.5",
-        "@types/chai": "^4.2.22",
-        "@types/mocha": "^9.0.0",
-        "@types/node": "^16.10.5",
-        "@types/sinon": "^10.0.4",
-        "@types/uuid": "^8.3.1",
-        "@typescript-eslint/eslint-plugin": "^5.0.0",
-        "@typescript-eslint/parser": "^5.0.0",
-        "chai": "^4.3.4",
-        "eslint": "^8.0.1",
-        "eslint-config-prettier": "^8.3.0",
-        "eslint-plugin-prettier": "^4.0.0",
-        "eslint-plugin-simple-import-sort": "^7.0.0",
-        "esm": "^3.2.25",
-        "karma": "^6.3.4",
-        "karma-chai": "^0.1.0",
-        "karma-chrome-launcher": "^3.1.0",
-        "karma-firefox-launcher": "^2.1.1",
-        "karma-mocha": "^2.0.1",
-        "karma-typescript": "^5.5.2",
-        "mocha": "^8.4.0",
-        "prettier": "^2.4.1",
-        "rollup": "^2.58.0",
-        "rollup-plugin-terser": "^7.0.2",
-        "typescript": "^4.4.3"
-    },
-    "publishConfig": {
-        "registry": "https://npm.pkg.github.com"
-=======
     "author": "Microsoft",
     "license": "MIT",
     "bugs": {
@@ -106,6 +39,5 @@
         "tslib": "^2.3.1",
         "uri-template-lite": "^22.1.0",
         "uuid": "^8.3.2"
->>>>>>> 896e79b2
     }
 }