/**
 * Represents the HTTP method used by a request.
 */
export enum HttpMethod {
<<<<<<< HEAD
	/** The HTTP GET method */
	GET = "GET",
	/** The HTTP POST method */
	POST = "POST",
	/** The HTTP PATCH method */
	PATCH = "PATCH",
	/** The HTTP DELETE method */
	DELETE = "DELETE",
	/** The HTTP OPTIONS method */
	OPTIONS = "OPTIONS",
	/** The HTTP CONNECT method */
	CONNECT = "CONNECT",
	/** The HTTP TRACE method */
	TRACE = "TRACE",
	/** The HTTP HEAD method */
	HEAD = "HEAD",
	/** The HTTP PUT method */
	PUT = "PUT",
=======
  /** The HTTP GET method */
  GET = "GET",
  /** The HTTP POST method */
  POST = "POST",
  /** The HTTP PATCH method */
  PATCH = "PATCH",
  /** The HTTP DELETE method */
  DELETE = "DELETE",
  /** The HTTP OPTIONS method */
  OPTIONS = "OPTIONS",
  /** The HTTP CONNECT method */
  CONNECT = "CONNECT",
  /** The HTTP TRACE method */
  TRACE = "TRACE",
  /** The HTTP HEAD method */
  HEAD = "HEAD",
  /** The HTTP PUT method */
  PUT = "PUT",
>>>>>>> 1fef7d6a
}<|MERGE_RESOLUTION|>--- conflicted
+++ resolved
@@ -2,26 +2,6 @@
  * Represents the HTTP method used by a request.
  */
 export enum HttpMethod {
-<<<<<<< HEAD
-	/** The HTTP GET method */
-	GET = "GET",
-	/** The HTTP POST method */
-	POST = "POST",
-	/** The HTTP PATCH method */
-	PATCH = "PATCH",
-	/** The HTTP DELETE method */
-	DELETE = "DELETE",
-	/** The HTTP OPTIONS method */
-	OPTIONS = "OPTIONS",
-	/** The HTTP CONNECT method */
-	CONNECT = "CONNECT",
-	/** The HTTP TRACE method */
-	TRACE = "TRACE",
-	/** The HTTP HEAD method */
-	HEAD = "HEAD",
-	/** The HTTP PUT method */
-	PUT = "PUT",
-=======
   /** The HTTP GET method */
   GET = "GET",
   /** The HTTP POST method */
@@ -40,5 +20,4 @@
   HEAD = "HEAD",
   /** The HTTP PUT method */
   PUT = "PUT",
->>>>>>> 1fef7d6a
 }