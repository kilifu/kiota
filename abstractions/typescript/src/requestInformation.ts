--- conflicted
+++ resolved
@@ -1,147 +1,6 @@
 import * as urlTpl from "uri-template-lite";
 
 import { HttpMethod } from "./httpMethod";
-<<<<<<< HEAD
-import { ReadableStreamContent } from "./readableStreamContent";
-import { RequestAdapter } from "./requestAdapter";
-import { RequestOption } from "./requestOption";
-import { Parsable } from "./serialization";
-import { URL } from "./utils";
-
-/** This class represents an abstract HTTP request. */
-export class RequestInformation {
-	/** The URI of the request. */
-	private uri?: URL;
-	/** The path parameters for the request. */
-	public pathParameters: Map<string, unknown> = new Map<string, unknown>();
-	/** The URL template for the request */
-	public urlTemplate?: string;
-	/** Gets the URL of the request  */
-	public get URL(): URL {
-		const rawUrl = this.pathParameters.get(RequestInformation.raw_url_key);
-		if (this.uri) {
-			return this.uri;
-		} else if (rawUrl) {
-			const value = new URL(rawUrl as string);
-			this.URL = value;
-			return value;
-		} else if (!this.queryParameters) {
-			throw new Error("queryParameters cannot be undefined");
-		} else if (!this.pathParameters) {
-			throw new Error("pathParameters cannot be undefined");
-		} else if (!this.urlTemplate) {
-			throw new Error("urlTemplate cannot be undefined");
-		} else {
-			const template = new urlTpl.URI.Template(this.urlTemplate);
-			const data = {} as { [key: string]: unknown };
-			this.queryParameters.forEach((v, k) => {
-				if (v) data[k] = v;
-			});
-			this.pathParameters.forEach((v, k) => {
-				if (v) data[k] = v;
-			});
-			const result = template.expand(data);
-			return new URL(result);
-		}
-	}
-	/** Sets the URL of the request */
-	public set URL(url: URL) {
-		if (!url) throw new Error("URL cannot be undefined");
-		this.uri = url;
-		this.queryParameters.clear();
-		this.pathParameters.clear();
-	}
-	public static raw_url_key = "request-raw-url";
-	/** The HTTP method for the request */
-	public httpMethod?: HttpMethod;
-	/** The Request Body. */
-	public content?: ReadableStreamContent;
-	/** The Query Parameters of the request. */
-	public queryParameters: Map<string, string | number | boolean | undefined> = new Map<string, string | number | boolean | undefined>(); //TODO: case insensitive
-	/** The Request Headers. */
-	public headers: Record<string, string>; //TODO: case insensitive
-
-	/**
-	 * @private
-	 * Additional request options
-	 */
-	private _requestOptions: Record<string, RequestOption> = {};
-	/** Gets the request options for the request. */
-	public getRequestOptions(): RequestOption[] {
-		return Object.values(this._requestOptions);
-	}
-	public addRequestOptions(...options: RequestOption[]) {
-		if (!options || options.length === 0) return;
-		options.forEach((option) => {
-			this._requestOptions[option.constructor()] = option;
-		});
-	}
-	/** Removes the request options for the request. */
-	public removeRequestOptions(...options: RequestOption[]) {
-		if (!options || options.length === 0) return;
-		options.forEach((option) => {
-			delete this._requestOptions[option.getKey()];
-		});
-	}
-	private static binaryContentType = "application/octet-stream";
-	private static contentTypeHeader = "Content-Type";
-	/**
-	 * Sets the request body from a model with the specified content type.
-	 * @param values the models.
-	 * @param contentType the content type.
-	 * @param requestAdapter The adapter service to get the serialization writer from.
-	 * @typeParam T the model type.
-	 */
-	public setContentFromParsable = <T extends Parsable>(requestAdapter?: RequestAdapter | undefined, contentType?: string | undefined, ...values: T[]): void => {
-		if (!requestAdapter) throw new Error("httpCore cannot be undefined");
-		if (!contentType) throw new Error("contentType cannot be undefined");
-		if (!values || values.length === 0) throw new Error("values cannot be undefined or empty");
-
-		const writer = requestAdapter.getSerializationWriterFactory().getSerializationWriter(contentType);
-		if (!this.headers) {
-			this.headers = {};
-		}
-		this.headers[RequestInformation.contentTypeHeader] = contentType;
-		if (values.length === 1) {
-			writer.writeObjectValue(undefined, values[0]);
-		} else {
-			writer.writeCollectionOfObjectValues(undefined, values);
-		}
-		this.content = writer.getSerializedContent();
-	};
-	/**
-	 * Sets the request body to be a binary stream.
-	 * @param value the binary stream
-	 */
-	public setStreamContent = (value: ReadableStreamContent): void => {
-		if (!this.headers) {
-			this.headers = {};
-		}
-		this.headers[RequestInformation.contentTypeHeader] = RequestInformation.binaryContentType;
-		this.content = value;
-	};
-	/**
-	 * Sets the request headers from a raw object.
-	 * @param headers the headers.
-	 */
-	public setHeadersFromRawObject = (h: object): void => {
-		if (!this.headers) {
-			this.headers = {};
-		}
-		Object.entries(h).forEach(([k, v]) => {
-			this.headers[k] = v as string;
-		});
-	};
-	/**
-	 * Sets the query string parameters from a raw object.
-	 * @param parameters the parameters.
-	 */
-	public setQueryStringParametersFromRawObject = (q: object): void => {
-		Object.entries(q).forEach(([k, v]) => {
-			this.queryParameters.set(k, v as string);
-		});
-	};
-=======
 import { Parsable } from "./serialization";
 import { RequestOption } from "./requestOption";
 import { RequestAdapter } from "./requestAdapter";
@@ -261,5 +120,4 @@
             this.queryParameters[k] = v;
         });
     }
->>>>>>> 896e79b2
 }