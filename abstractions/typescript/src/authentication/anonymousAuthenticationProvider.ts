--- conflicted
+++ resolved
@@ -3,13 +3,7 @@
 
 /** This authentication provider does not perform any authentication.   */
 export class AnonymousAuthenticationProvider implements AuthenticationProvider {
-<<<<<<< HEAD
-	public authenticateRequest = (_: RequestInformation): Promise<void> => {
-		return Promise.resolve();
-	};
-=======
   public authenticateRequest = (_: RequestInformation): Promise<void> => {
     return Promise.resolve();
   };
->>>>>>> 1fef7d6a
 }