--- conflicted
+++ resolved
@@ -6,19 +6,10 @@
  * @property {Function} authenticateRequest - The function to authenticate the request.
  */
 export interface AuthenticationProvider {
-<<<<<<< HEAD
-	/**
-	 * Authenticates the application and returns a token base on the provided Uri.
-	 * @param request the request to authenticate.
-	 * @return a Promise to await for the authentication to be completed.
-	 */
-	authenticateRequest: (request: RequestInformation) => Promise<void>;
-=======
   /**
    * Authenticates the application and returns a token base on the provided Uri.
    * @param request the request to authenticate.
    * @return a Promise to await for the authentication to be completed.
    */
   authenticateRequest: (request: RequestInformation) => Promise<void>;
->>>>>>> 1fef7d6a
 }