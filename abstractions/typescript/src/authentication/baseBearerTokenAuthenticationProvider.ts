import { RequestInformation } from "../requestInformation";
import { AuthenticationProvider } from "./authenticationProvider";

/** Provides a base class for implementing AuthenticationProvider for Bearer token scheme. */
export abstract class BaseBearerTokenAuthenticationProvider implements AuthenticationProvider {
<<<<<<< HEAD
	private static readonly authorizationHeaderKey = "Authorization";
	public authenticateRequest = async (request: RequestInformation): Promise<void> => {
		if (!request) {
			throw new Error("request info cannot be null");
		}
		if (!request.headers[BaseBearerTokenAuthenticationProvider.authorizationHeaderKey]) {
			const token = await this.getAuthorizationToken(request);
			if (!token) {
				throw new Error("Could not get an authorization token");
			}
			if (!request.headers) {
				request.headers = {};
			}
			request.headers[BaseBearerTokenAuthenticationProvider.authorizationHeaderKey] = `Bearer ${token}`;
		}
	};
	/**
	 * This method is called by the BaseBearerTokenAuthenticationProvider class to authenticate the request via the returned access token.
	 * @param requestUrl the request to authenticate.
	 * @return a Promise that holds the access token to use for the request.
	 */
	public abstract getAuthorizationToken: (request: RequestInformation) => Promise<string>;
=======
    private static readonly authorizationHeaderKey = "Authorization";
    public authenticateRequest = async (request: RequestInformation) : Promise<void> => {
        if(!request) {
            throw new Error('request info cannot be null');
        }
        if(!request.headers || !request.headers[BaseBearerTokenAuthenticationProvider.authorizationHeaderKey]) {
            const token = await this.getAuthorizationToken(request);
            if(!token) {
                throw new Error('Could not get an authorization token');
            }
            if(!request.headers) {
                request.headers = {};
            }
            request.headers[BaseBearerTokenAuthenticationProvider.authorizationHeaderKey] = `Bearer ${token}`;
        }
    }
    /**
     * This method is called by the BaseBearerTokenAuthenticationProvider class to authenticate the request via the returned access token.
     * @param requestUrl the request to authenticate.
     * @return a Promise that holds the access token to use for the request.
     */
    public abstract getAuthorizationToken: (request: RequestInformation) => Promise<string>;
>>>>>>> 896e79b2
}<|MERGE_RESOLUTION|>--- conflicted
+++ resolved
@@ -3,30 +3,6 @@
 
 /** Provides a base class for implementing AuthenticationProvider for Bearer token scheme. */
 export abstract class BaseBearerTokenAuthenticationProvider implements AuthenticationProvider {
-<<<<<<< HEAD
-	private static readonly authorizationHeaderKey = "Authorization";
-	public authenticateRequest = async (request: RequestInformation): Promise<void> => {
-		if (!request) {
-			throw new Error("request info cannot be null");
-		}
-		if (!request.headers[BaseBearerTokenAuthenticationProvider.authorizationHeaderKey]) {
-			const token = await this.getAuthorizationToken(request);
-			if (!token) {
-				throw new Error("Could not get an authorization token");
-			}
-			if (!request.headers) {
-				request.headers = {};
-			}
-			request.headers[BaseBearerTokenAuthenticationProvider.authorizationHeaderKey] = `Bearer ${token}`;
-		}
-	};
-	/**
-	 * This method is called by the BaseBearerTokenAuthenticationProvider class to authenticate the request via the returned access token.
-	 * @param requestUrl the request to authenticate.
-	 * @return a Promise that holds the access token to use for the request.
-	 */
-	public abstract getAuthorizationToken: (request: RequestInformation) => Promise<string>;
-=======
     private static readonly authorizationHeaderKey = "Authorization";
     public authenticateRequest = async (request: RequestInformation) : Promise<void> => {
         if(!request) {
@@ -49,5 +25,4 @@
      * @return a Promise that holds the access token to use for the request.
      */
     public abstract getAuthorizationToken: (request: RequestInformation) => Promise<string>;
->>>>>>> 896e79b2
 }