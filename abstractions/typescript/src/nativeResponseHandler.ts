import { ResponseHandler } from "./responseHandler";

/** Default response handler to access the native response object. */
export class NativeResponseHandler implements ResponseHandler {
<<<<<<< HEAD
	/** Native response object as returned by the core service */
	public value?: any;
	public handleResponseAsync<NativeResponseType, ModelType>(response: NativeResponseType): Promise<ModelType> {
		this.value = response;
		return Promise.resolve<ModelType>(undefined as any);
	}
=======
  /** Native response object as returned by the core service */
  public value?: any;
  public handleResponseAsync<NativeResponseType, ModelType>(
    response: NativeResponseType
  ): Promise<ModelType> {
    this.value = response;
    return Promise.resolve<ModelType>(undefined as any);
  }
>>>>>>> 1fef7d6a
}<|MERGE_RESOLUTION|>--- conflicted
+++ resolved
@@ -2,14 +2,6 @@
 
 /** Default response handler to access the native response object. */
 export class NativeResponseHandler implements ResponseHandler {
-<<<<<<< HEAD
-	/** Native response object as returned by the core service */
-	public value?: any;
-	public handleResponseAsync<NativeResponseType, ModelType>(response: NativeResponseType): Promise<ModelType> {
-		this.value = response;
-		return Promise.resolve<ModelType>(undefined as any);
-	}
-=======
   /** Native response object as returned by the core service */
   public value?: any;
   public handleResponseAsync<NativeResponseType, ModelType>(
@@ -18,5 +10,4 @@
     this.value = response;
     return Promise.resolve<ModelType>(undefined as any);
   }
->>>>>>> 1fef7d6a
 }