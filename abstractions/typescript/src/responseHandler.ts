--- conflicted
+++ resolved
@@ -1,15 +1,5 @@
 /** Defines the contract for a response handler. */
 export interface ResponseHandler {
-<<<<<<< HEAD
-	/**
-	 * Callback method that is invoked when a response is received.
-	 * @param response The native response object.
-	 * @typeParam NativeResponseType The type of the native response object.
-	 * @typeParam ModelType The type of the response model object.
-	 * @return A {@link Promise} that represents the asynchronous operation and contains the deserialized response.
-	 */
-	handleResponseAsync<NativeResponseType, ModelType>(response: NativeResponseType): Promise<ModelType>;
-=======
   /**
    * Callback method that is invoked when a response is received.
    * @param response The native response object.
@@ -20,5 +10,4 @@
   handleResponseAsync<NativeResponseType, ModelType>(
     response: NativeResponseType
   ): Promise<ModelType>;
->>>>>>> 1fef7d6a
 }