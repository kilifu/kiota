import { ParseNode } from "./parseNode";
import { SerializationWriter } from "./serializationWriter";

/**
 * Defines a serializable model object.
 */
export interface Parsable {
<<<<<<< HEAD
	/**
	 * Gets the deserialization information for this object.
	 * @return The deserialization information for this object where each entry is a property key with its deserialization callback.
	 */
	getFieldDeserializers<T>(): Map<string, (item: T, node: ParseNode) => void>;
	/**
	 * Writes the objects properties to the current writer.
	 * @param writer The writer to write to.
	 */
	serialize(writer: SerializationWriter): void;
	/**
	 * Gets the additional data for this object that did not belong to the properties.
	 * @return The additional data for this object.
	 */
	additionalData: Map<string, unknown>;
=======
  /**
   * Gets the deserialization information for this object.
   * @return The deserialization information for this object where each entry is a property key with its deserialization callback.
   */
  getFieldDeserializers<T>(): Map<string, (item: T, node: ParseNode) => void>;
  /**
   * Writes the objects properties to the current writer.
   * @param writer The writer to write to.
   */
  serialize(writer: SerializationWriter): void;
  /**
   * Gets the additional data for this object that did not belong to the properties.
   * @return The additional data for this object.
   */
  additionalData: Map<string, unknown>;
>>>>>>> 1fef7d6a
}<|MERGE_RESOLUTION|>--- conflicted
+++ resolved
@@ -5,23 +5,6 @@
  * Defines a serializable model object.
  */
 export interface Parsable {
-<<<<<<< HEAD
-	/**
-	 * Gets the deserialization information for this object.
-	 * @return The deserialization information for this object where each entry is a property key with its deserialization callback.
-	 */
-	getFieldDeserializers<T>(): Map<string, (item: T, node: ParseNode) => void>;
-	/**
-	 * Writes the objects properties to the current writer.
-	 * @param writer The writer to write to.
-	 */
-	serialize(writer: SerializationWriter): void;
-	/**
-	 * Gets the additional data for this object that did not belong to the properties.
-	 * @return The additional data for this object.
-	 */
-	additionalData: Map<string, unknown>;
-=======
   /**
    * Gets the deserialization information for this object.
    * @return The deserialization information for this object where each entry is a property key with its deserialization callback.
@@ -37,5 +20,4 @@
    * @return The additional data for this object.
    */
   additionalData: Map<string, unknown>;
->>>>>>> 1fef7d6a
 }