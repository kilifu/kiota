--- conflicted
+++ resolved
@@ -4,36 +4,6 @@
 
 /** Proxy factory that allows the composition of before and after callbacks on existing factories. */
 export abstract class ParseNodeProxyFactory implements ParseNodeFactory {
-<<<<<<< HEAD
-	public getValidContentType(): string {
-		return this._concrete.getValidContentType();
-	}
-	/**
-	 * Creates a new proxy factory that wraps the specified concrete factory while composing the before and after callbacks.
-	 * @param _concrete the concrete factory to wrap
-	 * @param _onBefore the callback to invoke before the deserialization of any model object.
-	 * @param _onAfter the callback to invoke after the deserialization of any model object.
-	 */
-	constructor(private readonly _concrete: ParseNodeFactory, private readonly _onBefore: (value: Parsable) => void, private readonly _onAfter: (value: Parsable) => void) {
-		if (!_concrete) {
-			throw new Error("_concrete cannot be undefined");
-		}
-	}
-	public getRootParseNode(contentType: string, content: ArrayBuffer): ParseNode {
-		const node = this._concrete.getRootParseNode(contentType, content);
-		const originalBefore = node.onBeforeAssignFieldValues;
-		const originalAfter = node.onAfterAssignFieldValues;
-		node.onBeforeAssignFieldValues = (value) => {
-			this._onBefore && this._onBefore(value);
-			originalBefore && originalBefore(value);
-		};
-		node.onAfterAssignFieldValues = (value) => {
-			this._onAfter && this._onAfter(value);
-			originalAfter && originalAfter(value);
-		};
-		return node;
-	}
-=======
   public getValidContentType(): string {
     return this._concrete.getValidContentType();
   }
@@ -69,5 +39,4 @@
     };
     return node;
   }
->>>>>>> 1fef7d6a
 }