import { ReadableStreamContent } from "../readableStreamContent";
import { Parsable } from "./parsable";
<<<<<<< HEAD

/** Defines an interface for serialization of objects to a stream. */
export interface SerializationWriter {
	/**
	 * Writes the specified string value to the stream with an optional given key.
	 * @param key the key to write the value with.
	 * @param value the value to write to the stream.
	 */
	writeStringValue(key?: string | undefined, value?: string | undefined): void;
	/**
	 * Writes the specified boolean value to the stream with an optional given key.
	 * @param key the key to write the value with.
	 * @param value the value to write to the stream.
	 */
	writeBooleanValue(key?: string | undefined, value?: boolean | undefined): void;
	/**
	 * Writes the specified number value to the stream with an optional given key.
	 * @param key the key to write the value with.
	 * @param value the value to write to the stream.
	 */
	writeNumberValue(key?: string | undefined, value?: number | undefined): void;
	/**
	 * Writes the specified Guid value to the stream with an optional given key.
	 * @param key the key to write the value with.
	 * @param value the value to write to the stream.
	 */
	writeGuidValue(key?: string | undefined, value?: string | undefined): void;
	/**
	 * Writes the specified Date value to the stream with an optional given key.
	 * @param key the key to write the value with.
	 * @param value the value to write to the stream.
	 */
	writeDateValue(key?: string | undefined, value?: Date | undefined): void;
	/**
	 * Writes the specified collection of primitive values to the stream with an optional given key.
	 * @param key the key to write the value with.
	 * @param value the value to write to the stream.
	 */
	writeCollectionOfPrimitiveValues<T>(key?: string | undefined, values?: T[] | undefined): void;
	/**
	 * Writes the specified collection of object values to the stream with an optional given key.
	 * @param key the key to write the value with.
	 * @param value the value to write to the stream.
	 */
	writeCollectionOfObjectValues<T extends Parsable>(key?: string | undefined, values?: T[]): void;
	/**
	 * Writes the specified model object value to the stream with an optional given key.
	 * @param key the key to write the value with.
	 * @param value the value to write to the stream.
	 */
	writeObjectValue<T extends Parsable>(key?: string | undefined, value?: T | undefined): void;
	/**
	 * Writes the specified enum value to the stream with an optional given key.
	 * @param key the key to write the value with.
	 * @param values the value to write to the stream.
	 */
	writeEnumValue<T>(key?: string | undefined, ...values: (T | undefined)[]): void;
	/**
	 * Writes a null value for the specified key.
	 * @param key the key to write the value with.
	 */
	writeNullValue(key?: string | undefined): void;
	/**
	 * Gets the value of the serialized content.
	 * @return the value of the serialized content.
	 */
	getSerializedContent(): ReadableStreamContent;

	/**
	 * Writes the specified additional data values to the stream with an optional given key.
	 * @param value the values to write to the stream.
	 */
	writeAdditionalData(value: Map<string, unknown>): void;
	/**
	 * Gets the callback called before the object gets serialized.
	 * @return the callback called before the object gets serialized.
	 */
	onBeforeObjectSerialization: ((value: Parsable) => void) | undefined;
	/**
	 * Gets the callback called after the object gets serialized.
	 * @return the callback called after the object gets serialized.
	 */
	onAfterObjectSerialization: ((value: Parsable) => void) | undefined;
	/**
	 * Gets the callback called right after the serialization process starts.
	 * @return the callback called right after the serialization process starts.
	 */
	onStartObjectSerialization: ((value: Parsable, writer: SerializationWriter) => void) | undefined;
=======
import { Duration } from "../duration";
import { TimeOnly } from "../timeOnly";
import { DateOnly } from "../dateOnly";

/** Defines an interface for serialization of objects to a stream. */
export interface SerializationWriter {
    /**
     * Writes the specified string value to the stream with an optional given key.
     * @param key the key to write the value with.
     * @param value the value to write to the stream.
     */
    writeStringValue(key?: string | undefined, value?: string | undefined): void;
    /**
     * Writes the specified boolean value to the stream with an optional given key.
     * @param key the key to write the value with.
     * @param value the value to write to the stream.
     */
    writeBooleanValue(key?: string | undefined, value?: boolean | undefined): void;
    /**
     * Writes the specified number value to the stream with an optional given key.
     * @param key the key to write the value with.
     * @param value the value to write to the stream.
     */
    writeNumberValue(key?: string | undefined, value?: number | undefined): void;
    /**
     * Writes the specified Guid value to the stream with an optional given key.
     * @param key the key to write the value with.
     * @param value the value to write to the stream.
     */
    writeGuidValue(key?: string | undefined, value?: string | undefined): void;
    /**
     * Writes the specified Date value to the stream with an optional given key.
     * @param key the key to write the value with.
     * @param value the value to write to the stream.
     */
    writeDateValue(key?: string | undefined, value?: Date | undefined): void;
    /**
     * Writes the specified Duration value to the stream with an optional given key.
     * @param key the key to write the value with.
     * @param value the value to write to the stream.
     */
    writeDurationValue(key?: string | undefined, value?: Duration | undefined): void;
    /**
     * Writes the specified TimeOnly value to the stream with an optional given key.
     * @param key the key to write the value with.
     * @param value the value to write to the stream.
     */
    writeTimeOnlyValue(key?: string | undefined, value?: TimeOnly | undefined): void;
    /**
     * Writes the specified DateOnly value to the stream with an optional given key.
     * @param key the key to write the value with.
     * @param value the value to write to the stream.
     */
    writeDateOnlyValue(key?: string | undefined, value?: DateOnly | undefined): void;
    /**
     * Writes the specified collection of primitive values to the stream with an optional given key.
     * @param key the key to write the value with.
     * @param value the value to write to the stream.
     */
    writeCollectionOfPrimitiveValues<T>(key?: string | undefined, values?: T[] | undefined): void;
    /**
     * Writes the specified collection of object values to the stream with an optional given key.
     * @param key the key to write the value with.
     * @param value the value to write to the stream.
     */
    writeCollectionOfObjectValues<T extends Parsable>(key?: string | undefined, values?: T[]): void;
    /**
     * Writes the specified model object value to the stream with an optional given key.
     * @param key the key to write the value with.
     * @param value the value to write to the stream.
     */
    writeObjectValue<T extends Parsable>(key?: string | undefined, value?: T | undefined): void;
    /**
     * Writes the specified enum value to the stream with an optional given key.
     * @param key the key to write the value with.
     * @param values the value to write to the stream.
     */
    writeEnumValue<T>(key?: string | undefined, ...values: (T | undefined)[]): void;
    /**
     * Writes a null value for the specified key.
     * @param key the key to write the value with.
     */
    writeNullValue(key?: string | undefined) : void;
    /**
     * Gets the value of the serialized content.
     * @return the value of the serialized content.
     */
    getSerializedContent(): ArrayBuffer;
    /**
     * Writes the specified additional data values to the stream with an optional given key.
     * @param value the values to write to the stream.
     */
    writeAdditionalData(value: Map<string, unknown>): void;
    /**
     * Gets the callback called before the object gets serialized.
     * @return the callback called before the object gets serialized.
     */
    onBeforeObjectSerialization: ((value: Parsable) => void) | undefined;
    /**
     * Gets the callback called after the object gets serialized.
     * @return the callback called after the object gets serialized.
     */
    onAfterObjectSerialization: ((value: Parsable) => void) | undefined;
    /**
     * Gets the callback called right after the serialization process starts.
     * @return the callback called right after the serialization process starts.
     */
     onStartObjectSerialization: ((value: Parsable, writer: SerializationWriter) => void) | undefined;
>>>>>>> 896e79b2
}<|MERGE_RESOLUTION|>--- conflicted
+++ resolved
@@ -1,95 +1,4 @@
-import { ReadableStreamContent } from "../readableStreamContent";
 import { Parsable } from "./parsable";
-<<<<<<< HEAD
-
-/** Defines an interface for serialization of objects to a stream. */
-export interface SerializationWriter {
-	/**
-	 * Writes the specified string value to the stream with an optional given key.
-	 * @param key the key to write the value with.
-	 * @param value the value to write to the stream.
-	 */
-	writeStringValue(key?: string | undefined, value?: string | undefined): void;
-	/**
-	 * Writes the specified boolean value to the stream with an optional given key.
-	 * @param key the key to write the value with.
-	 * @param value the value to write to the stream.
-	 */
-	writeBooleanValue(key?: string | undefined, value?: boolean | undefined): void;
-	/**
-	 * Writes the specified number value to the stream with an optional given key.
-	 * @param key the key to write the value with.
-	 * @param value the value to write to the stream.
-	 */
-	writeNumberValue(key?: string | undefined, value?: number | undefined): void;
-	/**
-	 * Writes the specified Guid value to the stream with an optional given key.
-	 * @param key the key to write the value with.
-	 * @param value the value to write to the stream.
-	 */
-	writeGuidValue(key?: string | undefined, value?: string | undefined): void;
-	/**
-	 * Writes the specified Date value to the stream with an optional given key.
-	 * @param key the key to write the value with.
-	 * @param value the value to write to the stream.
-	 */
-	writeDateValue(key?: string | undefined, value?: Date | undefined): void;
-	/**
-	 * Writes the specified collection of primitive values to the stream with an optional given key.
-	 * @param key the key to write the value with.
-	 * @param value the value to write to the stream.
-	 */
-	writeCollectionOfPrimitiveValues<T>(key?: string | undefined, values?: T[] | undefined): void;
-	/**
-	 * Writes the specified collection of object values to the stream with an optional given key.
-	 * @param key the key to write the value with.
-	 * @param value the value to write to the stream.
-	 */
-	writeCollectionOfObjectValues<T extends Parsable>(key?: string | undefined, values?: T[]): void;
-	/**
-	 * Writes the specified model object value to the stream with an optional given key.
-	 * @param key the key to write the value with.
-	 * @param value the value to write to the stream.
-	 */
-	writeObjectValue<T extends Parsable>(key?: string | undefined, value?: T | undefined): void;
-	/**
-	 * Writes the specified enum value to the stream with an optional given key.
-	 * @param key the key to write the value with.
-	 * @param values the value to write to the stream.
-	 */
-	writeEnumValue<T>(key?: string | undefined, ...values: (T | undefined)[]): void;
-	/**
-	 * Writes a null value for the specified key.
-	 * @param key the key to write the value with.
-	 */
-	writeNullValue(key?: string | undefined): void;
-	/**
-	 * Gets the value of the serialized content.
-	 * @return the value of the serialized content.
-	 */
-	getSerializedContent(): ReadableStreamContent;
-
-	/**
-	 * Writes the specified additional data values to the stream with an optional given key.
-	 * @param value the values to write to the stream.
-	 */
-	writeAdditionalData(value: Map<string, unknown>): void;
-	/**
-	 * Gets the callback called before the object gets serialized.
-	 * @return the callback called before the object gets serialized.
-	 */
-	onBeforeObjectSerialization: ((value: Parsable) => void) | undefined;
-	/**
-	 * Gets the callback called after the object gets serialized.
-	 * @return the callback called after the object gets serialized.
-	 */
-	onAfterObjectSerialization: ((value: Parsable) => void) | undefined;
-	/**
-	 * Gets the callback called right after the serialization process starts.
-	 * @return the callback called right after the serialization process starts.
-	 */
-	onStartObjectSerialization: ((value: Parsable, writer: SerializationWriter) => void) | undefined;
-=======
 import { Duration } from "../duration";
 import { TimeOnly } from "../timeOnly";
 import { DateOnly } from "../dateOnly";
@@ -198,5 +107,4 @@
      * @return the callback called right after the serialization process starts.
      */
      onStartObjectSerialization: ((value: Parsable, writer: SerializationWriter) => void) | undefined;
->>>>>>> 896e79b2
 }