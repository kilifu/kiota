--- conflicted
+++ resolved
@@ -7,74 +7,6 @@
  * Interface for a deserialization node in a parse tree. This interface provides an abstraction layer over serialization formats, libraries and implementations.
  */
 export interface ParseNode {
-<<<<<<< HEAD
-	/**
-	 * Gets the string value of the node.
-	 * @return the string value of the node.
-	 */
-	getStringValue(): string;
-	/**
-	 * Gets a new parse node for the given identifier.
-	 * @param identitier the identifier of the current node property.
-	 * @return a new parse node for the given identifier.
-	 */
-	getChildNode(identifier: string): ParseNode;
-	/**
-	 * Gets the boolean value of the node.
-	 * @return the boolean value of the node.
-	 */
-	getBooleanValue(): boolean;
-	/**
-	 * Gets the Number value of the node.
-	 * @return the Number value of the node.
-	 */
-	getNumberValue(): number;
-	/**
-	 * Gets the Guid value of the node.
-	 * @return the Guid value of the node.
-	 */
-	getGuidValue(): string; //TODO https://www.npmjs.com/package/guid-typescript
-	/**
-	 * Gets the Date value of the node.
-	 * @return the Date value of the node.
-	 */
-	getDateValue(): Date;
-	/**
-	 * Gets the collection of primitive values of the node.
-	 * @return the collection of primitive values of the node.
-	 */
-	getCollectionOfPrimitiveValues<T>(): T[] | undefined;
-	/**
-	 * Gets the collection of object values of the node.
-	 * @return the collection of object values of the node.
-	 */
-	getCollectionOfObjectValues<T extends Parsable>(type: new () => T): T[] | undefined;
-	/**
-	 * Gets the model object value of the node.
-	 * @return the model object value of the node.
-	 */
-	getObjectValue<T extends Parsable>(type: new () => T): T;
-	/**
-	 * Gets the Enum values of the node.
-	 * @return the Enum values of the node.
-	 */
-	getEnumValues<T>(type: any): T[];
-	/**
-	 * Gets the Enum value of the node.
-	 * @return the Enum value of the node.
-	 */
-	getEnumValue<T>(type: any): T | undefined;
-	/**
-	 * Gets the callback called before the node is deserialized.
-	 * @return the callback called before the node is deserialized.
-	 */
-	onBeforeAssignFieldValues: ((value: Parsable) => void) | undefined;
-	/**
-	 * Gets the callback called after the node is deseserialized.
-	 * @return the callback called after the node is deserialized.
-	 */
-	onAfterAssignFieldValues: ((value: Parsable) => void) | undefined;
-=======
     /**
      * Gets the string value of the node.
      * @return the string value of the node.
@@ -156,5 +88,4 @@
      * @return the callback called after the node is deserialized.
      */
     onAfterAssignFieldValues: ((value: Parsable) => void) | undefined;
->>>>>>> 896e79b2
 }