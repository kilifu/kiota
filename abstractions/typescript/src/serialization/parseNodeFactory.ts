--- conflicted
+++ resolved
@@ -4,19 +4,6 @@
  * Defines the contract for a factory that is used to create {@link ParseNode}s.
  */
 export interface ParseNodeFactory {
-<<<<<<< HEAD
-	/**
-	 * Returns the content type this factory's parse nodes can deserialize.
-	 */
-	getValidContentType(): string;
-	/**
-	 * Creates a {@link ParseNode} from the given {@link ArrayBuffer} and content type.
-	 * @param content the {@link ArrayBuffer} to read from.
-	 * @param contentType the content type of the {@link ArrayBuffer}.
-	 * @return a {@link ParseNode} that can deserialize the given {@link ArrayBuffer}.
-	 */
-	getRootParseNode(contentType: string, content: ArrayBuffer): ParseNode;
-=======
   /**
    * Returns the content type this factory's parse nodes can deserialize.
    */
@@ -28,5 +15,4 @@
    * @return a {@link ParseNode} that can deserialize the given {@link ArrayBuffer}.
    */
   getRootParseNode(contentType: string, content: ArrayBuffer): ParseNode;
->>>>>>> 1fef7d6a
 }