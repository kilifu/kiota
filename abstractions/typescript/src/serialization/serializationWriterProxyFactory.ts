--- conflicted
+++ resolved
@@ -3,43 +3,6 @@
 import { SerializationWriterFactory } from "./serializationWriterFactory";
 
 /** Proxy factory that allows the composition of before and after callbacks on existing factories. */
-<<<<<<< HEAD
-export abstract class SerializationWriterProxyFactory implements SerializationWriterFactory {
-	public getValidContentType(): string {
-		return this._concrete.getValidContentType();
-	}
-	/**
-	 * Creates a new proxy factory that wraps the specified concrete factory while composing the before and after callbacks.
-	 * @param _concrete the concrete factory to wrap
-	 * @param _onBefore the callback to invoke before the serialization of any model object.
-	 * @param _onAfter the callback to invoke after the serialization of any model object.
-	 * @param _onStart the callback to invoke when the serialization of a model object starts
-	 */
-	constructor(private readonly _concrete: SerializationWriterFactory, private readonly _onBefore?: ((value: Parsable) => void) | undefined, private readonly _onAfter?: ((value: Parsable) => void) | undefined, private readonly _onStart?: ((value: Parsable, writer: SerializationWriter) => void) | undefined) {
-		if (!_concrete) {
-			throw new Error("_concrete cannot be undefined");
-		}
-	}
-	public getSerializationWriter(contentType: string): SerializationWriter {
-		const writer = this._concrete.getSerializationWriter(contentType);
-		const originalBefore = writer.onBeforeObjectSerialization;
-		const originalAfter = writer.onAfterObjectSerialization;
-		const originalStart = writer.onStartObjectSerialization;
-		writer.onBeforeObjectSerialization = (value) => {
-			this._onBefore && this._onBefore(value);
-			originalBefore && originalBefore(value);
-		};
-		writer.onAfterObjectSerialization = (value) => {
-			this._onAfter && this._onAfter(value);
-			originalAfter && originalAfter(value);
-		};
-		writer.onStartObjectSerialization = (value, writer) => {
-			this._onStart && this._onStart(value, writer);
-			originalStart && originalStart(value, writer);
-		};
-		return writer;
-	}
-=======
 export abstract class SerializationWriterProxyFactory
   implements SerializationWriterFactory {
   public getValidContentType(): string {
@@ -83,5 +46,4 @@
     };
     return writer;
   }
->>>>>>> 1fef7d6a
 }