<<<<<<< HEAD
import { ParseNodeFactory, ParseNodeFactoryRegistry, SerializationWriterFactory, SerializationWriterFactoryRegistry } from "./serialization";
import { BackingStoreParseNodeFactory, BackingStoreSerializationWriterProxyFactory } from "./store";
=======
import {
  ParseNodeFactory,
  ParseNodeFactoryRegistry,
  SerializationWriterFactory,
  SerializationWriterFactoryRegistry,
} from "./serialization";
import {
  BackingStoreParseNodeFactory,
  BackingStoreSerializationWriterProxyFactory,
} from "./store";
>>>>>>> 1fef7d6a

/**
 * Registers the default serializer to the registry.
 * @param type the class of the factory to be registered.
 */
<<<<<<< HEAD
export function registerDefaultSerializer(type: new () => SerializationWriterFactory): void {
	if (!type) throw new Error("Type is required");
	const serializer = new type();
	SerializationWriterFactoryRegistry.defaultInstance.contentTypeAssociatedFactories.set(serializer.getValidContentType(), serializer);
=======
export function registerDefaultSerializer(
  type: new () => SerializationWriterFactory
): void {
  if (!type) throw new Error("Type is required");
  const serializer = new type();
  SerializationWriterFactoryRegistry.defaultInstance.contentTypeAssociatedFactories.set(
    serializer.getValidContentType(),
    serializer
  );
>>>>>>> 1fef7d6a
}
/**
 * Registers the default deserializer to the registry.
 * @param type the class of the factory to be registered.
 */
<<<<<<< HEAD
export function registerDefaultDeserializer(type: new () => ParseNodeFactory): void {
	if (!type) throw new Error("Type is required");
	const deserializer = new type();
	ParseNodeFactoryRegistry.defaultInstance.contentTypeAssociatedFactories.set(deserializer.getValidContentType(), deserializer);
=======
export function registerDefaultDeserializer(
  type: new () => ParseNodeFactory
): void {
  if (!type) throw new Error("Type is required");
  const deserializer = new type();
  ParseNodeFactoryRegistry.defaultInstance.contentTypeAssociatedFactories.set(
    deserializer.getValidContentType(),
    deserializer
  );
>>>>>>> 1fef7d6a
}
/**
 * Enables the backing store on default serialization writers and the given serialization writer.
 * @param original The serialization writer to enable the backing store on.
 * @return A new serialization writer with the backing store enabled.
 */
<<<<<<< HEAD
export function enableBackingStoreForSerializationWriterFactory(original: SerializationWriterFactory): SerializationWriterFactory {
	if (!original) throw new Error("Original must be specified");
	let result = original;
	if (original instanceof SerializationWriterFactoryRegistry) {
		enableBackingStoreForSerializationRegistry(original as SerializationWriterFactoryRegistry);
	} else {
		result = new BackingStoreSerializationWriterProxyFactory(original);
	}
	enableBackingStoreForSerializationRegistry(SerializationWriterFactoryRegistry.defaultInstance);
	enableBackingStoreForParseNodeRegistry(ParseNodeFactoryRegistry.defaultInstance);
	return result;
=======
export function enableBackingStoreForSerializationWriterFactory(
  original: SerializationWriterFactory
): SerializationWriterFactory {
  if (!original) throw new Error("Original must be specified");
  let result = original;
  if (original instanceof SerializationWriterFactoryRegistry) {
    enableBackingStoreForSerializationRegistry(
      original as SerializationWriterFactoryRegistry
    );
  } else {
    result = new BackingStoreSerializationWriterProxyFactory(original);
  }
  enableBackingStoreForSerializationRegistry(
    SerializationWriterFactoryRegistry.defaultInstance
  );
  enableBackingStoreForParseNodeRegistry(
    ParseNodeFactoryRegistry.defaultInstance
  );
  return result;
>>>>>>> 1fef7d6a
}
/**
 * Enables the backing store on default parse node factories and the given parse node factory.
 * @param original The parse node factory to enable the backing store on.
 * @return A new parse node factory with the backing store enabled.
 */
<<<<<<< HEAD
export function enableBackingStoreForParseNodeFactory(original: ParseNodeFactory): ParseNodeFactory {
	if (!original) throw new Error("Original must be specified");
	let result = original;
	if (original instanceof ParseNodeFactoryRegistry) {
		enableBackingStoreForParseNodeRegistry(original as ParseNodeFactoryRegistry);
	} else {
		result = new BackingStoreParseNodeFactory(original);
	}
	enableBackingStoreForParseNodeRegistry(ParseNodeFactoryRegistry.defaultInstance);
	return result;
}
function enableBackingStoreForParseNodeRegistry(registry: ParseNodeFactoryRegistry): void {
	for (const [k, v] of registry.contentTypeAssociatedFactories) {
		if (!(v instanceof BackingStoreParseNodeFactory || v instanceof ParseNodeFactoryRegistry)) {
			registry.contentTypeAssociatedFactories.set(k, new BackingStoreParseNodeFactory(v));
		}
	}
}
function enableBackingStoreForSerializationRegistry(registry: SerializationWriterFactoryRegistry): void {
	for (const [k, v] of registry.contentTypeAssociatedFactories) {
		if (!(v instanceof BackingStoreSerializationWriterProxyFactory || v instanceof SerializationWriterFactoryRegistry)) {
			registry.contentTypeAssociatedFactories.set(k, new BackingStoreSerializationWriterProxyFactory(v));
		}
	}
=======
export function enableBackingStoreForParseNodeFactory(
  original: ParseNodeFactory
): ParseNodeFactory {
  if (!original) throw new Error("Original must be specified");
  let result = original;
  if (original instanceof ParseNodeFactoryRegistry) {
    enableBackingStoreForParseNodeRegistry(
      original as ParseNodeFactoryRegistry
    );
  } else {
    result = new BackingStoreParseNodeFactory(original);
  }
  enableBackingStoreForParseNodeRegistry(
    ParseNodeFactoryRegistry.defaultInstance
  );
  return result;
}
function enableBackingStoreForParseNodeRegistry(
  registry: ParseNodeFactoryRegistry
): void {
  for (const [k, v] of registry.contentTypeAssociatedFactories) {
    if (
      !(
        v instanceof BackingStoreParseNodeFactory ||
        v instanceof ParseNodeFactoryRegistry
      )
    ) {
      registry.contentTypeAssociatedFactories.set(
        k,
        new BackingStoreParseNodeFactory(v)
      );
    }
  }
}
function enableBackingStoreForSerializationRegistry(
  registry: SerializationWriterFactoryRegistry
): void {
  for (const [k, v] of registry.contentTypeAssociatedFactories) {
    if (
      !(
        v instanceof BackingStoreSerializationWriterProxyFactory ||
        v instanceof SerializationWriterFactoryRegistry
      )
    ) {
      registry.contentTypeAssociatedFactories.set(
        k,
        new BackingStoreSerializationWriterProxyFactory(v)
      );
    }
  }
>>>>>>> 1fef7d6a
}<|MERGE_RESOLUTION|>--- conflicted
+++ resolved
@@ -1,7 +1,3 @@
-<<<<<<< HEAD
-import { ParseNodeFactory, ParseNodeFactoryRegistry, SerializationWriterFactory, SerializationWriterFactoryRegistry } from "./serialization";
-import { BackingStoreParseNodeFactory, BackingStoreSerializationWriterProxyFactory } from "./store";
-=======
 import {
   ParseNodeFactory,
   ParseNodeFactoryRegistry,
@@ -12,18 +8,11 @@
   BackingStoreParseNodeFactory,
   BackingStoreSerializationWriterProxyFactory,
 } from "./store";
->>>>>>> 1fef7d6a
 
 /**
  * Registers the default serializer to the registry.
  * @param type the class of the factory to be registered.
  */
-<<<<<<< HEAD
-export function registerDefaultSerializer(type: new () => SerializationWriterFactory): void {
-	if (!type) throw new Error("Type is required");
-	const serializer = new type();
-	SerializationWriterFactoryRegistry.defaultInstance.contentTypeAssociatedFactories.set(serializer.getValidContentType(), serializer);
-=======
 export function registerDefaultSerializer(
   type: new () => SerializationWriterFactory
 ): void {
@@ -33,18 +22,11 @@
     serializer.getValidContentType(),
     serializer
   );
->>>>>>> 1fef7d6a
 }
 /**
  * Registers the default deserializer to the registry.
  * @param type the class of the factory to be registered.
  */
-<<<<<<< HEAD
-export function registerDefaultDeserializer(type: new () => ParseNodeFactory): void {
-	if (!type) throw new Error("Type is required");
-	const deserializer = new type();
-	ParseNodeFactoryRegistry.defaultInstance.contentTypeAssociatedFactories.set(deserializer.getValidContentType(), deserializer);
-=======
 export function registerDefaultDeserializer(
   type: new () => ParseNodeFactory
 ): void {
@@ -54,26 +36,12 @@
     deserializer.getValidContentType(),
     deserializer
   );
->>>>>>> 1fef7d6a
 }
 /**
  * Enables the backing store on default serialization writers and the given serialization writer.
  * @param original The serialization writer to enable the backing store on.
  * @return A new serialization writer with the backing store enabled.
  */
-<<<<<<< HEAD
-export function enableBackingStoreForSerializationWriterFactory(original: SerializationWriterFactory): SerializationWriterFactory {
-	if (!original) throw new Error("Original must be specified");
-	let result = original;
-	if (original instanceof SerializationWriterFactoryRegistry) {
-		enableBackingStoreForSerializationRegistry(original as SerializationWriterFactoryRegistry);
-	} else {
-		result = new BackingStoreSerializationWriterProxyFactory(original);
-	}
-	enableBackingStoreForSerializationRegistry(SerializationWriterFactoryRegistry.defaultInstance);
-	enableBackingStoreForParseNodeRegistry(ParseNodeFactoryRegistry.defaultInstance);
-	return result;
-=======
 export function enableBackingStoreForSerializationWriterFactory(
   original: SerializationWriterFactory
 ): SerializationWriterFactory {
@@ -93,39 +61,12 @@
     ParseNodeFactoryRegistry.defaultInstance
   );
   return result;
->>>>>>> 1fef7d6a
 }
 /**
  * Enables the backing store on default parse node factories and the given parse node factory.
  * @param original The parse node factory to enable the backing store on.
  * @return A new parse node factory with the backing store enabled.
  */
-<<<<<<< HEAD
-export function enableBackingStoreForParseNodeFactory(original: ParseNodeFactory): ParseNodeFactory {
-	if (!original) throw new Error("Original must be specified");
-	let result = original;
-	if (original instanceof ParseNodeFactoryRegistry) {
-		enableBackingStoreForParseNodeRegistry(original as ParseNodeFactoryRegistry);
-	} else {
-		result = new BackingStoreParseNodeFactory(original);
-	}
-	enableBackingStoreForParseNodeRegistry(ParseNodeFactoryRegistry.defaultInstance);
-	return result;
-}
-function enableBackingStoreForParseNodeRegistry(registry: ParseNodeFactoryRegistry): void {
-	for (const [k, v] of registry.contentTypeAssociatedFactories) {
-		if (!(v instanceof BackingStoreParseNodeFactory || v instanceof ParseNodeFactoryRegistry)) {
-			registry.contentTypeAssociatedFactories.set(k, new BackingStoreParseNodeFactory(v));
-		}
-	}
-}
-function enableBackingStoreForSerializationRegistry(registry: SerializationWriterFactoryRegistry): void {
-	for (const [k, v] of registry.contentTypeAssociatedFactories) {
-		if (!(v instanceof BackingStoreSerializationWriterProxyFactory || v instanceof SerializationWriterFactoryRegistry)) {
-			registry.contentTypeAssociatedFactories.set(k, new BackingStoreSerializationWriterProxyFactory(v));
-		}
-	}
-=======
 export function enableBackingStoreForParseNodeFactory(
   original: ParseNodeFactory
 ): ParseNodeFactory {
@@ -176,5 +117,4 @@
       );
     }
   }
->>>>>>> 1fef7d6a
 }