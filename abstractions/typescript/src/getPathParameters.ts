import { RequestInformation } from "./requestInformation";

<<<<<<< HEAD
export function getPathParameters(parameters: Map<string, unknown> | string | undefined): Map<string, unknown> {
	const result = new Map<string, unknown>();
	if (typeof parameters === "string") {
		result.set(RequestInformation.raw_url_key, parameters);
	} else if (parameters instanceof Map) {
		parameters.forEach((v, k) => {
			result.set(k, v);
		});
	}
	return result;
=======
export function getPathParameters(parameters: Record<string, unknown> | string | undefined) : Record<string, unknown> {
    const result:  Record<string, unknown> = {};
    if(typeof parameters === "string") {
        result[RequestInformation.raw_url_key] = parameters;
    } else if(parameters) {
        for(const key in parameters){
            result[key]= parameters[key];
        };
    }
    return result;
>>>>>>> 896e79b2
}<|MERGE_RESOLUTION|>--- conflicted
+++ resolved
@@ -1,17 +1,5 @@
 import { RequestInformation } from "./requestInformation";
 
-<<<<<<< HEAD
-export function getPathParameters(parameters: Map<string, unknown> | string | undefined): Map<string, unknown> {
-	const result = new Map<string, unknown>();
-	if (typeof parameters === "string") {
-		result.set(RequestInformation.raw_url_key, parameters);
-	} else if (parameters instanceof Map) {
-		parameters.forEach((v, k) => {
-			result.set(k, v);
-		});
-	}
-	return result;
-=======
 export function getPathParameters(parameters: Record<string, unknown> | string | undefined) : Record<string, unknown> {
     const result:  Record<string, unknown> = {};
     if(typeof parameters === "string") {
@@ -22,5 +10,4 @@
         };
     }
     return result;
->>>>>>> 896e79b2
 }