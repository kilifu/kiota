import { BackingStoreFactory } from "./backingStoreFactory";
import { InMemoryBackingStoreFactory } from "./inMemoryBackingStoreFactory";

export class BackingStoreFactorySingleton {
<<<<<<< HEAD
	public static instance: BackingStoreFactory = new InMemoryBackingStoreFactory();
=======
  public static instance: BackingStoreFactory =
    new InMemoryBackingStoreFactory();
>>>>>>> 1fef7d6a
}<|MERGE_RESOLUTION|>--- conflicted
+++ resolved
@@ -2,10 +2,6 @@
 import { InMemoryBackingStoreFactory } from "./inMemoryBackingStoreFactory";
 
 export class BackingStoreFactorySingleton {
-<<<<<<< HEAD
-	public static instance: BackingStoreFactory = new InMemoryBackingStoreFactory();
-=======
   public static instance: BackingStoreFactory =
     new InMemoryBackingStoreFactory();
->>>>>>> 1fef7d6a
 }