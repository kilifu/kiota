import { BackingStore } from "./backingStore";

/** Defines the contracts for a model that is backed by a store. */
export interface BackedModel {
<<<<<<< HEAD
	/**
	 * Gets the store that is backing the model.
	 */
	backingStore: BackingStore;
=======
  /**
   * Gets the store that is backing the model.
   */
  backingStore: BackingStore;
>>>>>>> 1fef7d6a
}<|MERGE_RESOLUTION|>--- conflicted
+++ resolved
@@ -2,15 +2,8 @@
 
 /** Defines the contracts for a model that is backed by a store. */
 export interface BackedModel {
-<<<<<<< HEAD
-	/**
-	 * Gets the store that is backing the model.
-	 */
-	backingStore: BackingStore;
-=======
   /**
    * Gets the store that is backing the model.
    */
   backingStore: BackingStore;
->>>>>>> 1fef7d6a
 }