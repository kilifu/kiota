--- conflicted
+++ resolved
@@ -4,13 +4,7 @@
 
 /** This class is used to create instances of InMemoryBackingStore */
 export class InMemoryBackingStoreFactory implements BackingStoreFactory {
-<<<<<<< HEAD
-	public createBackingStore(): BackingStore {
-		return new InMemoryBackingStore();
-	}
-=======
   public createBackingStore(): BackingStore {
     return new InMemoryBackingStore();
   }
->>>>>>> 1fef7d6a
 }