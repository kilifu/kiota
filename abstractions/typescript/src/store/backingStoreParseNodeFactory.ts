import { ParseNodeFactory, ParseNodeProxyFactory } from "../serialization";
import { BackedModel } from "./backedModel";

/** Proxy implementation of ParseNodeFactory for the backing store that automatically sets the state of the backing store when deserializing. */
export class BackingStoreParseNodeFactory extends ParseNodeProxyFactory {
<<<<<<< HEAD
	/**
	 * Initializes a new instance of the BackingStoreParseNodeFactory class given the concrete implementation.
	 * @param concrete the concrete implementation of the ParseNodeFactory
	 */
	public constructor(concrete: ParseNodeFactory) {
		super(
			concrete,
			(value) => {
				const backedModel = value as unknown as BackedModel;
				if (backedModel && backedModel.backingStore) {
					backedModel.backingStore.initializationCompleted = false;
				}
			},
			(value) => {
				const backedModel = value as unknown as BackedModel;
				if (backedModel && backedModel.backingStore) {
					backedModel.backingStore.initializationCompleted = true;
				}
			},
		);
	}
=======
  /**
   * Initializes a new instance of the BackingStoreParseNodeFactory class given the concrete implementation.
   * @param concrete the concrete implementation of the ParseNodeFactory
   */
  public constructor(concrete: ParseNodeFactory) {
    super(
      concrete,
      (value) => {
        const backedModel = value as unknown as BackedModel;
        if (backedModel && backedModel.backingStore) {
          backedModel.backingStore.initializationCompleted = false;
        }
      },
      (value) => {
        const backedModel = value as unknown as BackedModel;
        if (backedModel && backedModel.backingStore) {
          backedModel.backingStore.initializationCompleted = true;
        }
      }
    );
  }
>>>>>>> 1fef7d6a
}<|MERGE_RESOLUTION|>--- conflicted
+++ resolved
@@ -3,29 +3,6 @@
 
 /** Proxy implementation of ParseNodeFactory for the backing store that automatically sets the state of the backing store when deserializing. */
 export class BackingStoreParseNodeFactory extends ParseNodeProxyFactory {
-<<<<<<< HEAD
-	/**
-	 * Initializes a new instance of the BackingStoreParseNodeFactory class given the concrete implementation.
-	 * @param concrete the concrete implementation of the ParseNodeFactory
-	 */
-	public constructor(concrete: ParseNodeFactory) {
-		super(
-			concrete,
-			(value) => {
-				const backedModel = value as unknown as BackedModel;
-				if (backedModel && backedModel.backingStore) {
-					backedModel.backingStore.initializationCompleted = false;
-				}
-			},
-			(value) => {
-				const backedModel = value as unknown as BackedModel;
-				if (backedModel && backedModel.backingStore) {
-					backedModel.backingStore.initializationCompleted = true;
-				}
-			},
-		);
-	}
-=======
   /**
    * Initializes a new instance of the BackingStoreParseNodeFactory class given the concrete implementation.
    * @param concrete the concrete implementation of the ParseNodeFactory
@@ -47,5 +24,4 @@
       }
     );
   }
->>>>>>> 1fef7d6a
 }