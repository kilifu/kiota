﻿using System;
using System.IO;
using System.Linq;
using Kiota.Builder.Extensions;
using Kiota.Builder.Refiners;
using Kiota.Builder.Writers;
using Kiota.Builder.Writers.Php;
using Xunit;

namespace Kiota.Builder.Tests.Writers.Php
{
    public class CodeMethodWriterTests: IDisposable
    {
        private const string DefaultPath = "./";
        private const string DefaultName = "name";
        private readonly StringWriter tw;
        private readonly LanguageWriter writer;
        private readonly CodeMethod method;
        private readonly CodeClass parentClass;
        private const string MethodName = "methodName";
        private const string ReturnTypeName = "Promise";
        private const string MethodDescription = "some description";
        private const string ParamDescription = "some parameter description";
        private const string ParamName = "paramName";
        private readonly CodeMethodWriter _codeMethodWriter;
        private readonly ILanguageRefiner _refiner;
        private readonly CodeNamespace root;

        public CodeMethodWriterTests()
        {
            writer = LanguageWriter.GetLanguageWriter(GenerationLanguage.PHP, DefaultPath, DefaultName);
            tw = new StringWriter();
            writer.SetTextWriter(tw);
            root = CodeNamespace.InitRootNamespace();
            root.Name = "Microsoft\\Graph";
            _codeMethodWriter = new CodeMethodWriter(new PhpConventionService());
            parentClass = new CodeClass() {
                Name = "parentClass"
            };
            root.AddClass(parentClass);
            method = new CodeMethod() {
                Name = MethodName,
                IsAsync = true,
                Description = "This is a very good method to try all the good things"
            };
            method.ReturnType = new CodeType() {
                Name = ReturnTypeName
            };
            _refiner = new PhpRefiner(new GenerationConfiguration {Language = GenerationLanguage.PHP});
            parentClass.AddMethod(method);
        }
        [Fact]
        public void WriteABasicMethod()
        {
            var declaration = method;
            _codeMethodWriter.WriteCodeElement(declaration, writer);
            var result = tw.ToString();
            Assert.Contains("public function", result);
        }

        [Fact]
        public void WriteMethodWithNoDescription()
        {
            var codeMethod = new CodeMethod()
            {
                Access = AccessModifier.Public,
                Kind = CodeMethodKind.Custom,
                ReturnType = new CodeType()
                {
                    Name = "void"
                },
                Parent = parentClass
            };
            _codeMethodWriter.WriteCodeElement(codeMethod, writer);
            var result = tw.ToString();
            
            Assert.DoesNotContain("/*", result);
        }

        public void Dispose()
        {
            tw?.Dispose();
            GC.SuppressFinalize(this);
        }

        [Fact]
        public void WriteRequestExecutor()
        {
            var codeClass = parentClass;
            codeClass.AddProperty(new CodeProperty()
            {
                Kind = CodePropertyKind.RequestAdapter, Name = "requestAdapter"
            });
            codeClass.AddProperty(new CodeProperty()
            {
                Kind = CodePropertyKind.UrlTemplate, Name = "urlTemplate"
            });
            codeClass.AddProperty(new CodeProperty()
            {
                Kind = CodePropertyKind.PathParameters, Name = "pathParameters"
            });
            var codeMethod = new CodeMethod()
            {
                Name = "get",
                HttpMethod = HttpMethod.Post,
                ReturnType = new CodeType()
                {
                    IsExternal = true,
                    Name = "returnType"
                },
                Description = "This will send a POST request",
                Kind = CodeMethodKind.RequestExecutor
            };
            codeMethod.AddParameter(new CodeParameter
            {
                Name = "ResponseHandler",
                Kind = CodeParameterKind.ResponseHandler,
                Optional = true,
                Type = new CodeType
                {
                    Name = "ResponseHandler",
                    IsNullable = true
                }
            });
            var codeMethodRequestGenerator = new CodeMethod()
            {
                Kind = CodeMethodKind.RequestGenerator,
                HttpMethod = HttpMethod.Post,
                Name = "createPostRequestInformation",
                ReturnType = new CodeType()
                {
                    Name = "RequestInformation"
                }
            };
            codeClass.AddMethod(codeMethod);
            codeClass.AddMethod(codeMethodRequestGenerator);
            
            _codeMethodWriter.WriteCodeElement(codeMethod, writer);
            var result = tw.ToString();

            Assert.Contains("Promise", result);
            Assert.Contains("$requestInfo = $this->createPostRequestInformation();", result);
            Assert.Contains("RejectedPromise", result);
            Assert.Contains("catch(Exception $ex)", result);
        }
        
        [Fact]
        public void WriteSerializer()
        {
            var classHolding = parentClass;
            classHolding.Kind = CodeClassKind.Model;
            classHolding.AddProperty(
                new CodeProperty()
                {
                    Type = new CodeType()
                    {
                        Name = "string"
                    },
                    Name = "name",
                    Access = AccessModifier.Private,
                    Kind = CodePropertyKind.Custom
                });
            classHolding.AddProperty(
                new CodeProperty()
                {
                    Name = "email",
                    Access = AccessModifier.Private,
                    Type = new CodeType()
                    {
                        Name = "EmailAddress",
                        TypeDefinition = new CodeClass()
                        {
                            Name = "EmailAddress",
                            Kind = CodeClassKind.Model
                        }
                    },
                    Kind = CodePropertyKind.Custom
                });
            classHolding.AddProperty(new CodeProperty
            {
                Name = "status",
                Access = AccessModifier.Private,
                Type = new CodeType
                {
                    Name = "Status",
                    TypeDefinition = new CodeEnum {Name = "Status", Description = "Status Enum"}
                }
            });
            classHolding.AddProperty(new CodeProperty
            {
                Name = "architectures",
                Access = AccessModifier.Private,
                Type = new CodeType
                {
                    CollectionKind = CodeTypeBase.CodeTypeCollectionKind.Array,
                    Name = "Architecture",
                    TypeDefinition = new CodeEnum {Name = "Architecture", Description = "Arch Enum, accepts x64, x86, hybrid"}
                }
            });
            classHolding.AddProperty(new CodeProperty
            {
                Name = "age", Access = AccessModifier.Private, Type = new CodeType {Name = "int"}
            });
            classHolding.AddProperty(new CodeProperty
            {
                Name = "height", Access = AccessModifier.Private, Type = new CodeType {Name = "float"}
            });
            classHolding.AddProperty(new CodeProperty
            {
                Name = "married", Access = AccessModifier.Private, Type = new CodeType {Name = "boolean"}
            });
            classHolding.AddProperty(new CodeProperty
            {
                Name = "slept", Access = AccessModifier.Private, Type = new CodeType {Name = "bool"}
            });
            classHolding.AddProperty(new CodeProperty
            {
                Name = "emails",
                Access = AccessModifier.Private,
                Type = new CodeType
                {
                    CollectionKind = CodeTypeBase.CodeTypeCollectionKind.Array,
                    Name = "Email", TypeDefinition = new CodeClass {Name = "Email", Kind = CodeClassKind.Model}
                }
            });
            classHolding.AddProperty(new CodeProperty
            {
                Name = "temperatures",
                Access = AccessModifier.Private,
                Type = new CodeType
                {
                    CollectionKind = CodeTypeBase.CodeTypeCollectionKind.Array,
                    Name = "int"
                }
            });
            classHolding.AddProperty(new CodeProperty
            {
                Name = "height2",
                Access = AccessModifier.Private,
                Type = new CodeType
                {
                    Name = "double"
                }
            });
            classHolding.AddProperty(new CodeProperty
            {
                Name = "dateValue",
                Access = AccessModifier.Private,
                Type = new CodeType
                {
                    Name = "DateTime"
                }
            });
            classHolding.AddProperty(new CodeProperty
            {
                Name = "height3",
                Access = AccessModifier.Private,
                Type = new CodeType
                {
                    Name = "double"
                }
            });
            classHolding.AddProperty(new CodeProperty
            {
                Name = "duration",
                Access = AccessModifier.Private,
                Type = new CodeType
                {
                    Name = "duration"
                }
            });
            classHolding.AddProperty(new CodeProperty
            {
                Name = "stream",
                Access = AccessModifier.Private,
                Type = new CodeType
                {
                    Name = "streaminterface"
                }
            });
            classHolding.AddProperty(new CodeProperty
            {
                Name = "other",
                Access = AccessModifier.Private,
                Type = new CodeType
                {
                    Name = "other"
                }
            });
            var codeMethod = new CodeMethod()
            {
                Name = "serialize",
                Kind = CodeMethodKind.Serializer,
                ReturnType = new CodeType()
                {
                    Name = "void",
                }
            };
            codeMethod.AddParameter(new CodeParameter()
            {
                Name = "writer",
                Kind = CodeParameterKind.Serializer,
                Type = new CodeType()
                {
                    Name = "SerializationWriter"
                }
            });
            classHolding.AddMethod(codeMethod);
            _codeMethodWriter.WriteCodeElement(codeMethod, writer);
            var result = tw.ToString();

            Assert.Contains("public function serialize(", result);
            Assert.Contains("$writer->writeStringValue('name', $this->name);", result);
            Assert.Contains("$writer->writeObjectValue('email', $this->email);", result);
            Assert.Contains("$writer->writeIntegerValue('age', $this->age", result);
            Assert.Contains("$writer->writeCollectionOfEnumValues('architectures', $this->architectures);",result);
            Assert.Contains("$writer->writeObjectValue('email', $this->email);", result);
            Assert.Contains("$writer->writeCollectionOfObjectValues('emails', $this->emails);", result);
            Assert.Contains("$writer->writeFloatValue('height', $this->height);", result);
            Assert.Contains("$writer->writeBooleanValue('married', $this->married);", result);
            Assert.Contains("$writer->writeStringValue('name', $this->name);", result);
            Assert.Contains("$writer->writeBooleanValue('slept', $this->slept);", result);
            Assert.Contains("$writer->writeEnumValue('status', $this->status);", result);
            Assert.Contains("$writer->writeCollectionOfPrimitiveValues('temperatures', $this->temperatures);", result);
        }

        [Fact]
        public void WriteRequestGenerator()
        {
            var methodClass = parentClass;
            methodClass.Kind = CodeClassKind.RequestBuilder;
            methodClass.AddProperty(
                new CodeProperty()
                {
                    Name = "urlTemplate",
                    Access = AccessModifier.Protected,
                    DefaultValue = "https://graph.microsoft.com/v1.0/",
                    Description = "The URL template",
                    Kind = CodePropertyKind.UrlTemplate,
                    Type = new CodeType() {Name = "string"}
                },
                new CodeProperty()
                {
                    Name = "pathParameters",
                    Access = AccessModifier.Protected,
                    DefaultValue = "[]",
                    Description = "The Path parameters.",
                    Kind = CodePropertyKind.PathParameters,
                    Type = new CodeType() {Name = "array"}
                },
                new CodeProperty()
                {
                    Name = "requestAdapter",
                    Access = AccessModifier.Protected,
                    Description = "The request Adapter",
                    Kind = CodePropertyKind.RequestAdapter,
                    Type = new CodeType()
                    {
                        IsNullable = false,
                        Name = "RequestAdapter"
                    }
                });
            var codeMethod = new CodeMethod()
            {
                Name = "createPostRequestInformation",
                ReturnType = new CodeType() {Name = "RequestInformation", IsNullable = false},
                Access = AccessModifier.Public,
                Description = "This method creates request information for POST request.",
                HttpMethod = HttpMethod.Post,
                BaseUrl = "https://graph.microsoft.com/v1.0/",
                Kind = CodeMethodKind.RequestGenerator,
            };
            
            codeMethod.AddParameter(
                new CodeParameter()
                {
                    Name = "body",
                    Kind = CodeParameterKind.RequestBody,
                    Type = new CodeType()
                    {
                        Name = "Message",
                        IsExternal = true,
                        IsNullable = false
                    }
                },
                new CodeParameter
                {
                    Optional = true,
                    Name = "headers",
                    Kind = CodeParameterKind.Headers,
                    Type = new CodeType()
                    {
                        Name = "array"
                    }
                
                },
                new CodeParameter
                {
                    Optional = true,
                    Name = "options",
                    Kind = CodeParameterKind.Options,
                    Type = new CodeType
                    {
                        Name = "array"
                    }
                }, new CodeParameter
                {
                    Optional = true,
                    Name = "queryString",
                    Kind = CodeParameterKind.QueryParameter,
                    Type = new CodeType
                    {
                        Name = "array",
                        IsNullable = true
                    }
                });

            
            methodClass.AddMethod(codeMethod);
            
            _codeMethodWriter.WriteCodeElement(codeMethod, writer);
            var result = tw.ToString();

            Assert.Contains(
                "public function createPostRequestInformation(Message $body, ?array $queryParameters = null, ?array $headers = null, ?array $options = null): RequestInformation",
                result);
            Assert.Contains("return $requestInfo;", result);
            Assert.Contains("$requestInfo->addRequestOptions(...$options);", result);
        }

        [Fact]
        public void WriteIndexerBody()
        {
            var currentClass = parentClass;

            currentClass.AddProperty(
                new CodeProperty()
                {
                    Name = "pathParameters",
                    Kind = CodePropertyKind.PathParameters,
                    Type = new CodeType() {Name = "array"},
                    DefaultValue = "[]"
                },
                new CodeProperty()
                {
                    Name = "requestAdapter",
                    Kind = CodePropertyKind.RequestAdapter,
                    Type = new CodeType()
                    {
                        Name = "requestAdapter"
                    }
                },
                new CodeProperty
                {
                    Name = "urlTemplate",
                    Kind = CodePropertyKind.UrlTemplate,
                    Type = new CodeType
                    {
                        Name = "string"
                    }
                }
            );
            var codeMethod = new CodeMethod()
            {
                Name = "messageById",
                Access = AccessModifier.Public,
                Kind = CodeMethodKind.IndexerBackwardCompatibility,
                Description = "Get messages by a specific ID.",
                OriginalIndexer = new CodeIndexer()
                {
                    Name = "messageById",
                    ParameterName = "message_id",
                    IndexType = new CodeType()
                    {
                        Name = "MessageRequestBuilder"
                    }
                },
                OriginalMethod = new CodeMethod()
                {
                    Name = "messageById",
                    Access = AccessModifier.Public,
                    Kind = CodeMethodKind.IndexerBackwardCompatibility,
                    ReturnType = new CodeType()
                    {
                        Name = "MessageRequestBuilder"
                    }
                },
                ReturnType = new CodeType()
                {
                    Name = "MessageRequestBuilder",
                    IsNullable = false,
                    TypeDefinition = new CodeClass()
                    {
                        Name = "MessageRequestBuilder",
                        Kind = CodeClassKind.RequestBuilder,
                        Parent = parentClass.Parent
                    }
                }
            };
            codeMethod.AddParameter(new CodeParameter()
            {
                Name = "id",
                Type = new CodeType
                {
                    Name = "string",
                    IsNullable = false
                },
                Kind = CodeParameterKind.Path
            });

            currentClass.AddMethod(codeMethod);
            
            _refiner.Refine(parentClass.Parent as CodeNamespace);
            writer.Write(codeMethod);
            var result = tw.ToString();

            Assert.Contains("$urlTplParams['message_id'] = $id;", result);
            Assert.Contains("public function messageById(string $id): MessageRequestBuilder {", result);
            Assert.Contains("return new MessageRequestBuilder($urlTplParams, $this->requestAdapter);", result);

        }

        [Fact]
        public void WriteDeserializer()
        {
            var currentClass = parentClass;
            parentClass.AddUsing(
                new CodeUsing
            {
                Name = "SampleUsing",
                Declaration = new CodeType
                {
                    Name = "SampleUsing",
                    IsExternal = false,
                    Parent = parentClass.Parent,
                    TypeDefinition = new CodeClass
                    {
                        Description = "Just a class",
                        Name = "SampleUsing",
                        Kind = CodeClassKind.Model,
                        Parent = currentClass.Parent.Parent
                    }
                }
            },
                new CodeUsing
                {
                    Name = "SampleUsing",
                    Declaration = new CodeType
                    {
                        Name = "SampleUsing",
                        IsExternal = false,
                        Parent = parentClass.Parent,
                        TypeDefinition = new CodeClass
                        {
                            Name = "SampleUsing",
                            Parent = currentClass.Parent.Parent,
                            Kind = CodeClassKind.Model
                        }
                    }
                });
            currentClass.Kind = CodeClassKind.Model;
            currentClass.AddProperty(
                new CodeProperty()
                {
                    Name = "name",
                    Access = AccessModifier.Private,
                    Kind = CodePropertyKind.Custom,
                    Type = new CodeType() {Name = "string"}
                },
                new CodeProperty
                {
                    Name = "users",
                    Access = AccessModifier.Private,
                    Kind = CodePropertyKind.Custom,
                    Type = new CodeType
                    {
                        CollectionKind = CodeTypeBase.CodeTypeCollectionKind.Array,
                        Name = "EmailAddress",
                        TypeDefinition = new CodeClass
                        {
                            Name = "EmailAddress",
                            Description = "Email",
                            Kind = CodeClassKind.Model,
                            Parent = parentClass.Parent,
                        }
                    }
                },
                new CodeProperty
                {
                    Name = "years",
                    Access = AccessModifier.Private,
                    Kind = CodePropertyKind.Custom,
                    Type = new CodeType
                    {
                        CollectionKind = CodeTypeBase.CodeTypeCollectionKind.Array,
                        Name = "int"
                    }
                },
                new CodeProperty
                {
                    Name = "archs",
                    Access = AccessModifier.Private,
                    Kind = CodePropertyKind.Custom,
                    Type = new CodeType
                    {
                        CollectionKind = CodeTypeBase.CodeTypeCollectionKind.Array,
                        Name = "Arch",
                        TypeDefinition = new CodeEnum
                        {
                            Parent = parentClass,
                            Name = "Arch"
                        }
                    }
                },
                new CodeProperty
                {
                    Name = "age",
                    Access = AccessModifier.Private,
                    Kind = CodePropertyKind.Custom,
                    Type = new CodeType
                    {
                        Name = "int"
                    }
                },
                new CodeProperty
                {
                    Name = "height",
                    Access = AccessModifier.Private,
                    Kind = CodePropertyKind.Custom,
                    Type = new CodeType
                    {
                        Name = "double"
                    }
                },
                new CodeProperty
                {
                    Name = "height2",
                    Access = AccessModifier.Private,
                    Kind = CodePropertyKind.Custom,
                    Type = new CodeType
                    {
                        Name = "decimal"
                    }
                },
                new CodeProperty
                {
                    Name = "story",
                    Access = AccessModifier.Private,
                    Kind = CodePropertyKind.Custom,
                    Type = new CodeType
                    {
                        Name = "StreamInterface"
                    }
                },
                new CodeProperty
                {
                    Name = "likes",
                    Access = AccessModifier.Private,
                    Kind = CodePropertyKind.Custom,
                    Type = new CodeType
                    {
                        Name = "number"
                    }
                },
                new CodeProperty
                {
                    Name = "custom",
                    Access = AccessModifier.Private,
                    Kind = CodePropertyKind.Custom,
                    Type = new CodeType
                    {
                        Name = "Custom"
                    }
                },
                new CodeProperty
                {
                    Name = "DOB",
                    Access = AccessModifier.Private,
                    Type = new CodeType
                    {
                        Name = "DateTimeOffset"
                    }
                }
            );
            
            var deserializerMethod = new CodeMethod()
            {
                Name = "getDeserializationFields",
                Kind = CodeMethodKind.Deserializer,
                Description = "Just some random method",
                ReturnType = new CodeType
                {
                    IsNullable = false,
                    CollectionKind = CodeTypeBase.CodeTypeCollectionKind.Array,
                    Name = "array"
                }
            };
            
            currentClass.AddMethod(deserializerMethod);
            _refiner.Refine(parentClass.Parent as CodeNamespace);
            writer.Write(deserializerMethod);
            var result = tw.ToString();

            Assert.Contains("'name' => function (ParseNode $n) use ($currentObject) { $currentObject->setName($n->getStringValue()); },", result);
            Assert.Contains("'story' => function (ParseNode $n) use ($currentObject) { $currentObject->setStory($n->getBinaryContent()); }", result);
            Assert.Contains(
                "'years' => function (ParseNode $n) use ($currentObject) { $currentObject->setYears($n->getCollectionOfPrimitiveValues())",
                result);
            Assert.Contains(
<<<<<<< HEAD
                "'users' => function (self $o, ParseNode $n) { $o->setUsers($n->getCollectionOfObjectValues(array(EmailAddress::class, 'createFromDiscriminatorValue')));",
=======
                "'users' => function (ParseNode $n) use ($currentObject) { $currentObject->setUsers($n->getCollectionOfObjectValues(EmailAddress::class));",
>>>>>>> bdfdec72
                result);
            Assert.Contains(
                "'dOB' => function (ParseNode $n) use ($currentObject) { $currentObject->setDOB($n->getDateTimeValue());",
                result);
        }

        [Fact]
        public void WriteDeserializerMergeWhenHasParent()
        {
            var currentClass = parentClass;
            currentClass.Kind = CodeClassKind.Model;
            var declaration = currentClass.StartBlock as ClassDeclaration;
            declaration.Inherits = new CodeType() {Name = "Entity", IsExternal = true, IsNullable = false};
            currentClass.AddProperty(
                new CodeProperty()
                {
                    Name = "name",
                    Access = AccessModifier.Private,
                    Kind = CodePropertyKind.Custom,
                    Type = new CodeType() {Name = "string"}
                }
            );
            var deserializerMethod = new CodeMethod()
            {
                Name = "getDeserializationFields",
                Kind = CodeMethodKind.Deserializer,
                Description = "Just some random method",
                ReturnType = new CodeType()
                {
                    IsNullable = false,
                    CollectionKind = CodeTypeBase.CodeTypeCollectionKind.Array,
                    Name = "array"
                }
            };
            currentClass.AddMethod(deserializerMethod);
            
            _codeMethodWriter.WriteCodeElement(deserializerMethod, writer);
            var result = tw.ToString();

            Assert.Contains("array_merge(parent::getFieldDeserializers()", result);
        }

        [Fact]
        public void WriteConstructorBody()
        {
            var constructor = new CodeMethod()
            {
                Name = "constructor",
                Access = AccessModifier.Public,
                Description = "The constructor for this class",
                ReturnType = new CodeType() {Name = "void"},
                Kind = CodeMethodKind.Constructor
            };
            var closingClass = parentClass;
            parentClass.AddMethod(constructor);
            
            _codeMethodWriter.WriteCodeElement(constructor, writer);
            var result = tw.ToString();

            Assert.Contains("public function __construct", result);
        }

        [Fact]
        public void WriteGetter()
        {
            var getter = new CodeMethod()
            {
                Name = "getEmailAddress",
                Description = "This method gets the emailAddress",
                ReturnType = new CodeType()
                {
                    Name = "emailAddress",
                    IsNullable = false
                },
                Kind = CodeMethodKind.Getter,
                AccessedProperty = new CodeProperty() {Name = "emailAddress", Access = AccessModifier.Private, Type = new CodeType()
                {
                    Name = "emailAddress"
                }},
                Parent = parentClass
            };

            _codeMethodWriter.WriteCodeElement(getter, writer);
            var result = tw.ToString();
            Assert.Contains(": EmailAddress {", result);
            Assert.Contains("public function getEmailAddress", result);
        }
        
        [Fact]
        public void WriteGetterAdditionalData()
        {
            var getter = new CodeMethod()
            {
                Name = "getAdditionalData",
                Description = "This method gets the emailAddress",
                ReturnType = new CodeType()
                {
                    Name = "additionalData",
                    IsNullable = false
                },
                Kind = CodeMethodKind.Getter,
                AccessedProperty = new CodeProperty() {
                    Name = "additionalData", 
                    Access = AccessModifier.Private,
                    Kind = CodePropertyKind.AdditionalData,
                    Type = new CodeType
                {
                    Name = "additionalData"
                }},
                Parent = parentClass
            };

            _codeMethodWriter.WriteCodeElement(getter, writer);
            var result = tw.ToString();
            Assert.Contains("public function getAdditionalData(): array", result);
            Assert.Contains("return $this->additionalData;", result);
        }

        [Fact]
        public void WriteSetter()
        {
            var setter = new CodeMethod()
            {
                Name = "setEmailAddress",
                ReturnType = new CodeType()
                {
                    Name = "void"
                },
                Kind = CodeMethodKind.Setter,
                AccessedProperty = new CodeProperty() {Name = "emailAddress", Access = AccessModifier.Private, Type = new CodeType()
                {
                    Name = "emailAddress"
                }},
                Parent = parentClass

            };
            
            setter.AddParameter(new CodeParameter()
            {
                Name = "value",
                Kind = CodeParameterKind.SetterValue,
                Type = new CodeType()
                {
                    Name = "emailAddress"
                }
            });
            _codeMethodWriter.WriteCodeElement(setter, writer);
            var result = tw.ToString();

            Assert.Contains("public function setEmailAddress(EmailAddress $value)", result);
            Assert.Contains(": void {", result);
            Assert.Contains("$this->emailAddress = $value", result);
        }

        [Fact]
        public void WriteRequestBuilderWithParametersBody()
        {
            var codeMethod = new CodeMethod()
            {
                ReturnType = new CodeType()
                {
                    Name = "MessageRequestBuilder",
                    IsNullable = false
                },
                Name = "messageById",
                Parent = parentClass,
                Kind = CodeMethodKind.RequestBuilderWithParameters
            };
            codeMethod.AddParameter(new CodeParameter
            {
                Kind = CodeParameterKind.Path,
                Name = "id",
                Type = new CodeType
                {
                    Name = "string"
                }
            });
            
            _codeMethodWriter.WriteCodeElement(codeMethod, writer);
            var result = tw.ToString();
            Assert.Contains("function messageById(string $id): MessageRequestBuilder {", result);
            Assert.Contains("return new MessageRequestBuilder($this->pathParameters, $this->requestAdapter, $id);", result);
        }

        [Fact]
        public void WriteRequestBuilderConstructor()
        {
            method.Kind = CodeMethodKind.Constructor;
            var defaultValue = "[]";
            var propName = "propWithDefaultValue";
            parentClass.Kind = CodeClassKind.RequestBuilder;
            parentClass.AddProperty(new CodeProperty {
                Name = propName,
                DefaultValue = defaultValue,
                Kind = CodePropertyKind.UrlTemplate,
            });
            parentClass.AddProperty(new CodeProperty {
                Name = "requestAdapter",
                Kind = CodePropertyKind.RequestAdapter,
            });
            parentClass.AddProperty(new CodeProperty {
                Name = "pathParameters",
                Kind = CodePropertyKind.PathParameters,
                Type = new CodeType {
                    Name = "string",
                }
            });
            parentClass.AddProperty(new CodeProperty {
                Name = "urlTemplate",
                Kind = CodePropertyKind.UrlTemplate,
            });
            method.AddParameter(new CodeParameter()
            {
                Name = "requestAdapter",
                Kind = CodeParameterKind.RequestAdapter,
                Type = new CodeType()
                {
                    Name = "RequestAdapter",
                    IsExternal = true
                }
            });
            method.AddParameter(new CodeParameter {
                Name = "pathParameters",
                Kind = CodeParameterKind.PathParameters,
                Type = new CodeType {
                    Name = "array"
                }
            });
            
            method.AddParameter(new CodeParameter()
            {
                Kind = CodeParameterKind.Path,
                Name = "username",
                Optional = true,
                Type = new CodeType
                {
                    Name = "string",
                    IsNullable = true
                }
            });

            writer.Write(method);
            var result = tw.ToString();
            Assert.Contains("__construct", result);
            Assert.Contains($"$this->{propName} = {defaultValue};", result);
            Assert.Contains("$this->pathParameters = array_merge($this->pathParameters, $urlTplParams);", result);
        }
        
        [Fact]
        public void WriteFactoryMethod()
        {
            var parentModel = root.AddClass(new CodeClass {
                Name = "parentModel",
                Kind = CodeClassKind.Model,
            }).First();
            var childModel = root.AddClass(new CodeClass {
                Name = "childModel",
                Kind = CodeClassKind.Model,
            }).First();
            childModel.StartBlock.Inherits = new CodeType {
                Name = "parentModel",
                TypeDefinition = parentModel,
            };
            var factoryMethod = parentModel.AddMethod(new CodeMethod {
                Name = "factory",
                Kind = CodeMethodKind.Factory,
                ReturnType = new CodeType {
                    Name = "parentModel",
                    TypeDefinition = parentModel,
                },
                IsStatic = true,
            }).First();
            factoryMethod.AddDiscriminatorMapping("childModel", new CodeType {
                Name = "childModel",
                TypeDefinition = childModel,
            });
            factoryMethod.DiscriminatorPropertyName = "@odata.type";
            factoryMethod.AddParameter(new CodeParameter {
                Name = "ParseNode",
                Kind = CodeParameterKind.ParseNode,
                Type = new CodeType {
                    Name = "ParseNode",
                    TypeDefinition = new CodeClass {
                        Name = "ParseNode",
                    },
                    IsExternal = true,
                },
                Optional = false,
            });
            _refiner.Refine(parentClass.Parent as CodeNamespace);
            writer.Write(factoryMethod);
            var result = tw.ToString();
            Assert.Contains("case 'childModel': return new ChildModel();", result);
            Assert.Contains("$mappingValueNode = ParseNode::getChildNode(\"@odata.type\");", result);
        }
        [Fact]
        public void WriteApiConstructor()
        {
            parentClass.AddProperty(new CodeProperty
            {
                Name = "requestAdapter",
                Kind = CodePropertyKind.RequestAdapter,
                Type = new CodeType {Name = "RequestAdapter"}
            });
            var codeMethod = new CodeMethod()
            {
                ReturnType = new CodeType()
                {
                    Name = "void",
                    IsNullable = false
                },
                Name = "construct",
                Parent = parentClass,
                Kind = CodeMethodKind.ClientConstructor
            };

            codeMethod.AddParameter(new CodeParameter()
            {
                Kind = CodeParameterKind.RequestAdapter,
                Name = "requestAdapter",
                Type = new CodeType()
                {
                    Name = "RequestAdapter"
                },
                UrlTemplateParameterName = "rawUrl"
            });
            codeMethod.DeserializerModules = new() {"Microsoft\\Kiota\\Serialization\\Deserializer"};
            codeMethod.SerializerModules = new() {"Microsoft\\Kiota\\Serialization\\Serializer"};
            parentClass.AddMethod(codeMethod);
            _refiner.Refine(parentClass.Parent as CodeNamespace);
            writer.Write(codeMethod);
            var result = tw.ToString();
            Assert.Contains("$this->requestAdapter = $requestAdapter", result);
            Assert.Contains("public function __construct(RequestAdapter $requestAdapter)", result);
        }
    }
}<|MERGE_RESOLUTION|>--- conflicted
+++ resolved
@@ -707,11 +707,7 @@
                 "'years' => function (ParseNode $n) use ($currentObject) { $currentObject->setYears($n->getCollectionOfPrimitiveValues())",
                 result);
             Assert.Contains(
-<<<<<<< HEAD
-                "'users' => function (self $o, ParseNode $n) { $o->setUsers($n->getCollectionOfObjectValues(array(EmailAddress::class, 'createFromDiscriminatorValue')));",
-=======
-                "'users' => function (ParseNode $n) use ($currentObject) { $currentObject->setUsers($n->getCollectionOfObjectValues(EmailAddress::class));",
->>>>>>> bdfdec72
+                "'users' => function (ParseNode $n) use ($currentObject) { $currentObject->setUsers($n->getCollectionOfObjectValues(array(EmailAddress::class, 'createFromDiscriminatorValue')));",
                 result);
             Assert.Contains(
                 "'dOB' => function (ParseNode $n) use ($currentObject) { $currentObject->setDOB($n->getDateTimeValue());",
