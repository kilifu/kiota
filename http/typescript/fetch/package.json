--- conflicted
+++ resolved
@@ -1,11 +1,9 @@
 {
-<<<<<<< HEAD
     "name": "@microsoft/kiota-http-fetchlibrary",
-    "version": "1.0.12",
+    "version": "1.0.13",
     "description": "Kiota request adapter implementation with fetch",
     "main": "dist/cjs/index.js",
     "module": "dist/es/index.js",
-    "types": "dist/index.d.ts",
     "scripts": {
         "build": "npm run build:cjs && npm run build:esm",
         "build:cjs": "tsc -p tsconfig.cjs.json",
@@ -33,53 +31,12 @@
         "registry": "https://npm.pkg.github.com"
     },
     "dependencies": {
-        "@microsoft/kiota-abstractions": "^1.0.23",
-        "cross-fetch": "^3.1.4",
-        "tslib": "^2.3.1",
+        "@microsoft/kiota-abstractions": "^1.0.26",
+        "cross-fetch": "^3.1.5",
         "web-streams-polyfill": "^3.2.0"
     },
     "devDependencies": {
-        "@types/node": "^16.11.13",
-        "typescript": "^4.5.4"
+        "@types/node": "^17.0.12",
+        "typescript": "^4.5.5"
     }
-=======
-  "name": "@microsoft/kiota-http-fetchlibrary",
-  "version": "1.0.13",
-  "description": "Kiota request adapter implementation with fetch",
-  "main": "dist/index.js",
-  "types": "dist/index.d.ts",
-  "scripts": {
-    "build": "tsc -p tsconfig.json",
-    "test": "echo \"Error: no test specified\" && exit 1",
-    "clean": "rm -r ./dist"
-  },
-  "repository": {
-    "type": "git",
-    "url": "git://github.com/microsoft/kiota.git"
-  },
-  "keywords": [
-    "Kiota",
-    "OpenAPI",
-    "HTTP",
-    "fetch"
-  ],
-  "author": "Microsoft",
-  "license": "MIT",
-  "bugs": {
-    "url": "https://github.com/microsoft/kiota/issues"
-  },
-  "homepage": "https://github.com/microsoft/kiota#readme",
-  "publishConfig": {
-    "registry": "https://npm.pkg.github.com"
-  },
-  "dependencies": {
-    "@microsoft/kiota-abstractions": "^1.0.26",
-    "cross-fetch": "^3.1.5",
-    "web-streams-polyfill": "^3.2.0"
-  },
-  "devDependencies": {
-    "@types/node": "^17.0.12",
-    "typescript": "^4.5.5"
-  }
->>>>>>> 48cdebcf
 }