--- conflicted
+++ resolved
@@ -1,5 +1,4 @@
 {
-<<<<<<< HEAD
     "name": "@microsoft/kiota-http-fetchlibrary",
     "version": "1.0.14",
     "description": "Kiota request adapter implementation with fetch",
@@ -38,47 +37,7 @@
         "tslib": "^2.3.1"
     },
     "devDependencies": {
-        "@types/node": "^17.0.12",
+        "@types/node": "^17.0.13",
         "typescript": "^4.5.5"
     }
-=======
-  "name": "@microsoft/kiota-http-fetchlibrary",
-  "version": "1.0.13",
-  "description": "Kiota request adapter implementation with fetch",
-  "main": "dist/index.js",
-  "types": "dist/index.d.ts",
-  "scripts": {
-    "build": "tsc -p tsconfig.json",
-    "test": "echo \"Error: no test specified\" && exit 1",
-    "clean": "rm -r ./dist"
-  },
-  "repository": {
-    "type": "git",
-    "url": "git://github.com/microsoft/kiota.git"
-  },
-  "keywords": [
-    "Kiota",
-    "OpenAPI",
-    "HTTP",
-    "fetch"
-  ],
-  "author": "Microsoft",
-  "license": "MIT",
-  "bugs": {
-    "url": "https://github.com/microsoft/kiota/issues"
-  },
-  "homepage": "https://github.com/microsoft/kiota#readme",
-  "publishConfig": {
-    "registry": "https://npm.pkg.github.com"
-  },
-  "dependencies": {
-    "@microsoft/kiota-abstractions": "^1.0.26",
-    "cross-fetch": "^3.1.5",
-    "web-streams-polyfill": "^3.2.0"
-  },
-  "devDependencies": {
-    "@types/node": "^17.0.13",
-    "typescript": "^4.5.5"
-  }
->>>>>>> 8ecc7789
 }