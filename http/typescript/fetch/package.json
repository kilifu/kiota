--- conflicted
+++ resolved
@@ -1,7 +1,6 @@
 {
-<<<<<<< HEAD
-    "name": "@microsoft/kiota-http-fetch",
-    "version": "1.0.8",
+    "name": "@microsoft/kiota-http-fetchlibrary",
+    "version": "1.0.10",
     "description": "Kiota HttpCore implementation with fetch",
     "main": "dist/cjs/src/index.js",
     "files": [
@@ -75,44 +74,4 @@
         "tslib": "^2.3.1",
         "typescript": "^4.4.3"
     }
-=======
-  "name": "@microsoft/kiota-http-fetchlibrary",
-  "version": "1.0.10",
-  "description": "Kiota request adapter implementation with fetch",
-  "main": "dist/index.js",
-  "types": "dist/index.d.ts",
-  "scripts": {
-    "build": "tsc -p tsconfig.json",
-    "test": "echo \"Error: no test specified\" && exit 1",
-    "clean": "rm -r ./dist"
-  },
-  "repository": {
-    "type": "git",
-    "url": "git://github.com/microsoft/kiota.git"
-  },
-  "keywords": [
-    "Kiota",
-    "OpenAPI",
-    "HTTP",
-    "fetch"
-  ],
-  "author": "Microsoft",
-  "license": "MIT",
-  "bugs": {
-    "url": "https://github.com/microsoft/kiota/issues"
-  },
-  "homepage": "https://github.com/microsoft/kiota#readme",
-  "publishConfig": {
-    "registry": "https://npm.pkg.github.com"
-  },
-  "dependencies": {
-    "@microsoft/kiota-abstractions": "^1.0.21",
-    "cross-fetch": "^3.1.4",
-    "web-streams-polyfill": "^3.1.1"
-  },
-  "devDependencies": {
-    "@types/node": "^16.10.5",
-    "typescript": "^4.4.4"
-  }
->>>>>>> b793efa2
 }