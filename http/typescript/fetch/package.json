{
    "name": "@microsoft/kiota-http-fetchlibrary",
    "version": "1.0.15",
    "description": "Kiota request adapter implementation with fetch",
<<<<<<< HEAD
=======
    "main": "dist/cjs/index.js",
    "module": "dist/es/index.js",
    "types": "dist/cjs/index.d.ts",
    "scripts": {
        "build": "npm run build:cjs && npm run build:esm",
        "build:cjs": "tsc -p tsconfig.cjs.json",
        "build:esm": "tsc -p tsconfig.es.json",
        "test": "echo \"Error: no test specified\" && exit 1",
        "lint": "eslint . --ext .ts",
        "lint:fix": "eslint . --ext .ts --fix",
        "clean": "rm -r ./dist"
    },
    "repository": {
        "type": "git",
        "url": "git://github.com/microsoft/kiota.git"
    },
>>>>>>> 1fef7d6a
    "keywords": [
        "Kiota",
        "OpenAPI",
        "HTTP",
        "fetch"
    ],
    "homepage": "https://github.com/microsoft/kiota#readme",
    "bugs": {
        "url": "https://github.com/microsoft/kiota/issues"
    },
    "repository": {
        "type": "git",
        "url": "git://github.com/microsoft/kiota.git"
    },
    "license": "MIT",
    "author": "Microsoft",
    "main": "dist/cjs/src/index.js",
    "browser": {
        "./dist/es/src/index.js": "./dist/es/src/browser/index.js",
        "./dist/es/src/utils/utils.js": "./dist/es/src/utils/browser/utils.js",
        "./dist/es/src/middlewares/defaultFetchHandler.js": "./dist/es/src/middlewares/browser/defaultFetchHandler.js",
        "./dist/es/src/middlewares/middlewareFactory.js": "./dist/es/src/middlewares/browser/middlewareFactory.js"
    },
    "types": "dist/cjs/src/index.d.ts",
    "files": [
        "dist/",
        "src/"
    ],
    "scripts": {
        "build": "npm run build:cjs && npm run build:es",
        "build:cjs": "tsc -p tsconfig.cjs.json",
        "build:es": "tsc -p tsconfig.es.json",
        "clean": "rm -r ./dist",
        "karma": "npm run rollup && karma  start --single-run --browsers ChromeHeadless karma.conf.js",
        "lint": "eslint . --ext .ts",
        "lint:fix": "eslint . --ext .ts --fix",
        "rollup": "rollup -c",
        "test": "npm run test:cjs && npm run test:es && npm run karma",
        "test:cjs": "npm run build:cjs   && mocha  'dist/cjs/test/common/**/*.js' && mocha  'dist/cjs/test/node/**/*.js'",
        "test:es": " npm run build:es && mocha 'dist/es/test/common/**/*.js'  --require  esm && mocha 'dist/es/test/node/**/*.js'  --require  esm"
    },
    "dependencies": {
        "@microsoft/kiota-abstractions": "file:microsoft-kiota-abstractions-1.0.21.tgz",
        "node-fetch": "^2.6.5",
        "tslib": "2.3.1"
    },
    "devDependencies": {
<<<<<<< HEAD
        "@rollup/plugin-commonjs": "^21.0.0",
        "@rollup/plugin-node-resolve": "^13.0.5",
        "@types/chai": "^4.2.22",
        "@types/node": "^17.0.13",
        "@types/sinon": "^10.0.4",
        "@typescript-eslint/eslint-plugin": "^5.0.0",
        "@typescript-eslint/parser": "^5.0.0",
        "chai": "^4.3.4",
        "eslint": "^7.32.0",
        "eslint-config-prettier": "^7.2.0",
        "eslint-plugin-prettier": "^3.4.1",
        "eslint-plugin-simple-import-sort": "^7.0.0",
        "esm": "^3.2.25",
        "karma": "^6.3.4",
        "karma-chai": "^0.1.0",
        "karma-chrome-launcher": "^3.1.0",
        "karma-firefox-launcher": "^2.1.1",
        "karma-mocha": "^2.0.1",
        "karma-typescript": "^5.5.2",
        "mocha": "^8.4.0",
        "prettier": "^1.19.1",
        "rollup": "^2.58.0",
        "rollup-plugin-terser": "^7.0.2",
        "sinon": "^11.1.2",
        "tslib": "^2.3.1",
        "typescript": "^4.5.5"
    },
    "publishConfig": {
        "registry": "https://npm.pkg.github.com"
=======
        "@types/node": "^17.0.14",
        "typescript": "^4.5.5",
        "@typescript-eslint/eslint-plugin": "^5.0.0",
        "@typescript-eslint/parser": "^5.0.0",
        "eslint": "^8.8.0",
        "eslint-config-prettier": "^8.3.0",
        "eslint-plugin-prettier": "^4.0.0",
        "eslint-plugin-simple-import-sort": "^7.0.0",
        "prettier": "^2.5.1"
>>>>>>> 1fef7d6a
    }
}<|MERGE_RESOLUTION|>--- conflicted
+++ resolved
@@ -2,25 +2,6 @@
     "name": "@microsoft/kiota-http-fetchlibrary",
     "version": "1.0.15",
     "description": "Kiota request adapter implementation with fetch",
-<<<<<<< HEAD
-=======
-    "main": "dist/cjs/index.js",
-    "module": "dist/es/index.js",
-    "types": "dist/cjs/index.d.ts",
-    "scripts": {
-        "build": "npm run build:cjs && npm run build:esm",
-        "build:cjs": "tsc -p tsconfig.cjs.json",
-        "build:esm": "tsc -p tsconfig.es.json",
-        "test": "echo \"Error: no test specified\" && exit 1",
-        "lint": "eslint . --ext .ts",
-        "lint:fix": "eslint . --ext .ts --fix",
-        "clean": "rm -r ./dist"
-    },
-    "repository": {
-        "type": "git",
-        "url": "git://github.com/microsoft/kiota.git"
-    },
->>>>>>> 1fef7d6a
     "keywords": [
         "Kiota",
         "OpenAPI",
@@ -68,7 +49,6 @@
         "tslib": "2.3.1"
     },
     "devDependencies": {
-<<<<<<< HEAD
         "@rollup/plugin-commonjs": "^21.0.0",
         "@rollup/plugin-node-resolve": "^13.0.5",
         "@types/chai": "^4.2.22",
@@ -98,16 +78,5 @@
     },
     "publishConfig": {
         "registry": "https://npm.pkg.github.com"
-=======
-        "@types/node": "^17.0.14",
-        "typescript": "^4.5.5",
-        "@typescript-eslint/eslint-plugin": "^5.0.0",
-        "@typescript-eslint/parser": "^5.0.0",
-        "eslint": "^8.8.0",
-        "eslint-config-prettier": "^8.3.0",
-        "eslint-plugin-prettier": "^4.0.0",
-        "eslint-plugin-simple-import-sort": "^7.0.0",
-        "prettier": "^2.5.1"
->>>>>>> 1fef7d6a
     }
 }