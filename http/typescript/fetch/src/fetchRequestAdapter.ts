import { AuthenticationProvider, BackingStoreFactory, BackingStoreFactorySingleton, enableBackingStoreForParseNodeFactory, enableBackingStoreForSerializationWriterFactory, Parsable, ParseNodeFactory, ParseNodeFactoryRegistry, RequestAdapter, RequestInformation, ResponseHandler, SerializationWriterFactory, SerializationWriterFactoryRegistry } from "@microsoft/kiota-abstractions";

import { HttpClient } from "./httpClient";
import { MiddlewareContext } from "./middlewares/middlewareContext";
import { FetchRequestInit, FetchResponse } from "./utils/fetchDefinitions";
import { URLSearchParams } from "./utils/utils";

export class FetchRequestAdapter implements RequestAdapter {
<<<<<<< HEAD
	public getSerializationWriterFactory(): SerializationWriterFactory {
		return this.serializationWriterFactory;
	}
	/**
	 * Instantiates a new http core service
	 * @param authenticationProvider the authentication provider to use.
	 * @param parseNodeFactory the parse node factory to deserialize responses.
	 * @param serializationWriterFactory the serialization writer factory to use to serialize request bodies.
	 * @param httpClient the http client to use to execute requests.
	 */
	public constructor(public readonly authenticationProvider: AuthenticationProvider, private parseNodeFactory: ParseNodeFactory = ParseNodeFactoryRegistry.defaultInstance, private serializationWriterFactory: SerializationWriterFactory = SerializationWriterFactoryRegistry.defaultInstance, private readonly httpClient: HttpClient = new HttpClient()) {
		if (!authenticationProvider) {
			throw new Error("authentication provider cannot be null");
		}
		if (!parseNodeFactory) {
			throw new Error("parse node factory cannot be null");
		}
		if (!serializationWriterFactory) {
			throw new Error("serialization writer factory cannot be null");
		}
		if (!httpClient) {
			throw new Error("http client cannot be null");
		}
	}
	private getResponseContentType = (response: Response): string | undefined => {
		const header = response.headers.get("content-type")?.toLowerCase();
		if (!header) return undefined;
		const segments = header.split(";");
		if (segments.length === 0) return undefined;
		else return segments[0];
	};
	public sendCollectionOfPrimitiveAsync = async <ResponseType>(requestInfo: RequestInformation, responseType: "string" | "number" | "boolean" | "Date", responseHandler: ResponseHandler | undefined): Promise<ResponseType[] | undefined> => {
		if (!requestInfo) {
			throw new Error("requestInfo cannot be null");
		}
		const response = await this.getHttpResponseMessage(requestInfo);
		if (responseHandler) {
			return await responseHandler.handleResponseAsync(response);
		} else {
			switch (responseType) {
				case "string":
				case "number":
				case "boolean":
				case "Date": {
					const payload = await response.arrayBuffer();
					const responseContentType = this.getResponseContentType(response);
					if (!responseContentType) {
						throw new Error("no response content type found for deserialization");
					}

					const rootNode = this.parseNodeFactory.getRootParseNode(responseContentType, payload);
					if (responseType === "string") {
						return (rootNode.getCollectionOfPrimitiveValues<string>() as unknown) as ResponseType[];
					} else if (responseType === "number") {
						return (rootNode.getCollectionOfPrimitiveValues<number>() as unknown) as ResponseType[];
					} else if (responseType === "boolean") {
						return (rootNode.getCollectionOfPrimitiveValues<boolean>() as unknown) as ResponseType[];
					} else if (responseType === "Date") {
						return (rootNode.getCollectionOfPrimitiveValues<Date>() as unknown) as ResponseType[];
					} else {
						throw new Error("unexpected type to deserialize");
					}
				}
			}
		}
	};
	public sendCollectionAsync = async <ModelType extends Parsable>(requestInformation: RequestInformation, type: new () => ModelType, responseHandler: ResponseHandler | undefined): Promise<ModelType[]> => {
		if (!requestInformation) {
			throw new Error("requestInfo cannot be null");
		}
		const response = await this.getHttpResponseMessage(requestInformation);
		if (responseHandler) {
			return await responseHandler.handleResponseAsync(response);
		} else {
			const payload = await response.arrayBuffer();
			const responseContentType = this.getResponseContentType(response);
			if (!responseContentType) {
				throw new Error("no response content type found for deserialization");
			}

			const rootNode = this.parseNodeFactory.getRootParseNode(responseContentType, payload);
			const result = rootNode.getCollectionOfObjectValues(type);
			return (result as unknown) as ModelType[];
		}
	};
	public sendAsync = async <ModelType extends Parsable>(requestInformation: RequestInformation, type: new () => ModelType, responseHandler: ResponseHandler | undefined): Promise<ModelType> => {
		if (!requestInformation) {
			throw new Error("requestInfo cannot be null");
		}
		const response = await this.getHttpResponseMessage(requestInformation);
		if (responseHandler) {
			return await responseHandler.handleResponseAsync(response);
		} else {
			const payload = await response.arrayBuffer();
			const responseContentType = this.getResponseContentType(response);
			if (!responseContentType) {
				throw new Error("no response content type found for deserialization");
			}

			const rootNode = this.parseNodeFactory.getRootParseNode(responseContentType, payload);
			const result = rootNode.getObjectValue(type);
			return (result as unknown) as ModelType;
		}
	};
	public sendPrimitiveAsync = async <ResponseType>(requestInformation: RequestInformation, responseType: "string" | "number" | "boolean" | "Date" | "ReadableStream", responseHandler: ResponseHandler | undefined): Promise<ResponseType> => {
		if (!requestInformation) {
			throw new Error("requestInfo cannot be null");
		}
		const response = await this.getHttpResponseMessage(requestInformation);
		if (responseHandler) {
			return await responseHandler.handleResponseAsync(response);
		} else {
			switch (responseType) {
				case "ReadableStream":
					return (response.body as unknown) as ResponseType;
				case "string":
				case "number":
				case "boolean":
				case "Date": {
					const payload = await response.arrayBuffer();
					const responseContentType = this.getResponseContentType(response);
					if (!responseContentType) {
						throw new Error("no response content type found for deserialization");
					}

					const rootNode = this.parseNodeFactory.getRootParseNode(responseContentType, payload);
					if (responseType === "string") {
						return (rootNode.getStringValue() as unknown) as ResponseType;
					} else if (responseType === "number") {
						return (rootNode.getNumberValue() as unknown) as ResponseType;
					} else if (responseType === "boolean") {
						return (rootNode.getBooleanValue() as unknown) as ResponseType;
					} else if (responseType === "Date") {
						return (rootNode.getDateValue() as unknown) as ResponseType;
					} else {
						throw new Error("unexpected type to deserialize");
					}
				}
			}
		}
	};
	public sendNoResponseContentAsync = async (requestInfo: RequestInformation, responseHandler: ResponseHandler | undefined): Promise<void> => {
		if (!requestInfo) {
			throw new Error("requestInfo cannot be null");
		}
		const response = await this.getHttpResponseMessage(requestInfo);
		if (responseHandler) {
			return await responseHandler.handleResponseAsync(response);
		}
	};
	public enableBackingStore = (backingStoreFactory?: BackingStoreFactory | undefined): void => {
		this.parseNodeFactory = enableBackingStoreForParseNodeFactory(this.parseNodeFactory);
		this.serializationWriterFactory = enableBackingStoreForSerializationWriterFactory(this.serializationWriterFactory);
		if (!this.serializationWriterFactory || !this.parseNodeFactory) {
			throw new Error("unable to enable backing store");
		}
		if (backingStoreFactory) {
			BackingStoreFactorySingleton.instance = backingStoreFactory;
		}
	};
	private getHttpResponseMessage = async (requestInfo: RequestInformation): Promise<FetchResponse> => {
		if (!requestInfo) {
			throw new Error("requestInfo cannot be null");
		}
		await this.authenticationProvider.authenticateRequest(requestInfo);

		return await this.httpClient.executeFetch(this.createContext(requestInfo));
	};
	private getRequestFromRequestInformation = (requestInfo: RequestInformation): FetchRequestInit => {
		const request: FetchRequestInit = {
			method: requestInfo.httpMethod?.toString(),
			headers: requestInfo.headers,
			body: requestInfo.content,
		};
		return request;
	};

	private createContext(requestInformation: RequestInformation): MiddlewareContext {
		const context: MiddlewareContext = {
			requestUrl: requestInformation.URL.toString(),
			fetchRequestInit: this.getRequestFromRequestInformation(requestInformation),
		};
		const requestOptions = requestInformation.getRequestOptions();

		requestOptions.forEach((option) => {
			context.requestInformationOptions[option.getKey()] = option;
		});
		return context;
	}
=======
    /** The base url for every request. */
    public baseUrl: string = '';
    public getSerializationWriterFactory(): SerializationWriterFactory {
        return this.serializationWriterFactory;
    }
    /**
     * Instantiates a new http core service
     * @param authenticationProvider the authentication provider to use.
     * @param parseNodeFactory the parse node factory to deserialize responses.
     * @param serializationWriterFactory the serialization writer factory to use to serialize request bodies.
     * @param httpClient the http client to use to execute requests.
     */
    public constructor(public readonly authenticationProvider: AuthenticationProvider, private parseNodeFactory: ParseNodeFactory = ParseNodeFactoryRegistry.defaultInstance, private serializationWriterFactory: SerializationWriterFactory = SerializationWriterFactoryRegistry.defaultInstance, private readonly httpClient: HttpClient = new HttpClient()) {
        if(!authenticationProvider) {
            throw new Error('authentication provider cannot be null');
        }
        if(!parseNodeFactory) {
            throw new Error('parse node factory cannot be null');
        }
        if(!serializationWriterFactory) {
            throw new Error('serialization writer factory cannot be null');
        }
        if(!httpClient) {
            throw new Error('http client cannot be null');
        }
    }
    private getResponseContentType = (response: Response): string | undefined => {
        const header = response.headers.get("content-type")?.toLowerCase();
        if(!header) return undefined;
        const segments = header.split(';');
        if(segments.length === 0) return undefined;
        else return segments[0];
    }
    public sendCollectionOfPrimitiveAsync = async <ResponseType>(requestInfo: RequestInformation, responseType: "string" | "number" | "boolean" | "Date", responseHandler: ResponseHandler | undefined): Promise<ResponseType[] | undefined> => {
        if(!requestInfo) {
            throw new Error('requestInfo cannot be null');
        }
        const response = await this.getHttpResponseMessage(requestInfo);
        if(responseHandler) {
            return await responseHandler.handleResponseAsync(response);
        } else {
            switch(responseType) {
                case 'string':
                case 'number':
                case 'boolean':
                case 'Date':
                    const payload = await response.arrayBuffer();
                    const responseContentType = this.getResponseContentType(response);
                    if(!responseContentType)
                        throw new Error("no response content type found for deserialization");
                    
                    const rootNode = this.parseNodeFactory.getRootParseNode(responseContentType, payload);
                    if(responseType === 'string') {
                        return rootNode.getCollectionOfPrimitiveValues<string>() as unknown as ResponseType[];
                    } else if (responseType === 'number') {
                        return rootNode.getCollectionOfPrimitiveValues<number>() as unknown as ResponseType[];
                    } else if(responseType === 'boolean') {
                        return rootNode.getCollectionOfPrimitiveValues<boolean>() as unknown as ResponseType[];
                    } else if (responseType === 'Date') {
                        return rootNode.getCollectionOfPrimitiveValues<Date>() as unknown as ResponseType[];
                    } else {
                        throw new Error("unexpected type to deserialize");
                    }
            }
        }
    }
    public sendCollectionAsync = async <ModelType extends Parsable>(requestInfo: RequestInformation, type: new() => ModelType, responseHandler: ResponseHandler | undefined): Promise<ModelType[]> => {
        if(!requestInfo) {
            throw new Error('requestInfo cannot be null');
        }
        const response = await this.getHttpResponseMessage(requestInfo);
        if(responseHandler) {
            return await responseHandler.handleResponseAsync(response);
        } else {
            const payload = await response.arrayBuffer();
            const responseContentType = this.getResponseContentType(response);
            if(!responseContentType)
                throw new Error("no response content type found for deserialization");
            
            const rootNode = this.parseNodeFactory.getRootParseNode(responseContentType, payload);
            const result = rootNode.getCollectionOfObjectValues(type);
            return result as unknown as ModelType[];
        }
    }
    public sendAsync = async <ModelType extends Parsable>(requestInfo: RequestInformation, type: new() => ModelType, responseHandler: ResponseHandler | undefined): Promise<ModelType> => {
        if(!requestInfo) {
            throw new Error('requestInfo cannot be null');
        }
        const response = await this.getHttpResponseMessage(requestInfo);
        if(responseHandler) {
            return await responseHandler.handleResponseAsync(response);
        } else {
            const payload = await response.arrayBuffer();
            const responseContentType = this.getResponseContentType(response);
            if(!responseContentType)
                throw new Error("no response content type found for deserialization");
            
            const rootNode = this.parseNodeFactory.getRootParseNode(responseContentType, payload);
            const result = rootNode.getObjectValue(type);
            return result as unknown as ModelType;
        }
    }
    public sendPrimitiveAsync = async <ResponseType>(requestInfo: RequestInformation, responseType: "string" | "number" | "boolean" | "Date" | "ReadableStream", responseHandler: ResponseHandler | undefined): Promise<ResponseType> => {
        if(!requestInfo) {
            throw new Error('requestInfo cannot be null');
        }
        const response = await this.getHttpResponseMessage(requestInfo);
        if(responseHandler) {
            return await responseHandler.handleResponseAsync(response);
        } else {
            switch(responseType) {
                case "ReadableStream":
                    const buffer =  await response.arrayBuffer();
                    let bufferPulled = false;
                    const stream = new ReadableStream({
                        pull: (controller) => {
                            if(!bufferPulled) {
                                controller.enqueue(buffer.slice(0))
                                bufferPulled = true;
                            }
                        },
                    });
                    return stream as unknown as ResponseType;
                case 'string':
                case 'number':
                case 'boolean':
                case 'Date':
                    const payload = await response.arrayBuffer();
                    const responseContentType = this.getResponseContentType(response);
                    if(!responseContentType)
                        throw new Error("no response content type found for deserialization");
                    
                    const rootNode = this.parseNodeFactory.getRootParseNode(responseContentType, payload);
                    if(responseType === 'string') {
                        return rootNode.getStringValue() as unknown as ResponseType;
                    } else if (responseType === 'number') {
                        return rootNode.getNumberValue() as unknown as ResponseType;
                    } else if(responseType === 'boolean') {
                        return rootNode.getBooleanValue() as unknown as ResponseType;
                    } else if (responseType === 'Date') {
                        return rootNode.getDateValue() as unknown as ResponseType;
                    } else {
                        throw new Error("unexpected type to deserialize");
                    }
            }
        }
    }
    public sendNoResponseContentAsync = async (requestInfo: RequestInformation, responseHandler: ResponseHandler | undefined): Promise<void> => {
        if(!requestInfo) {
            throw new Error('requestInfo cannot be null');
        }
        const response = await this.getHttpResponseMessage(requestInfo);
        if(responseHandler) {
            return await responseHandler.handleResponseAsync(response);
        }
    }
    public enableBackingStore = (backingStoreFactory?: BackingStoreFactory | undefined): void => {
        this.parseNodeFactory = enableBackingStoreForParseNodeFactory(this.parseNodeFactory);
        this.serializationWriterFactory = enableBackingStoreForSerializationWriterFactory(this.serializationWriterFactory);
        if(!this.serializationWriterFactory || !this.parseNodeFactory)
            throw new Error("unable to enable backing store");
        if(backingStoreFactory) {
            BackingStoreFactorySingleton.instance = backingStoreFactory;
        }
    }
    private getHttpResponseMessage = async(requestInfo: RequestInformation): Promise<Response> => {
        if(!requestInfo) {
            throw new Error('requestInfo cannot be null');
        }
        await this.authenticationProvider.authenticateRequest(requestInfo);
        
        const request = this.getRequestFromRequestInformation(requestInfo);
        return await this.httpClient.fetch(requestInfo.URL.toString(), request);
    }
    private getRequestFromRequestInformation = (requestInfo: RequestInformation): RequestInit => {
        requestInfo.pathParameters.set("baseurl", this.baseUrl);
        const request = {
            method: requestInfo.httpMethod?.toString(),
            headers: new FetchHeadersCtor(),
            body: requestInfo.content,
        } as RequestInit;
        requestInfo.headers?.forEach((v, k) => (request.headers as Headers).set(k, v));
        return request;
    }
>>>>>>> c77efb19
}<|MERGE_RESOLUTION|>--- conflicted
+++ resolved
@@ -6,7 +6,7 @@
 import { URLSearchParams } from "./utils/utils";
 
 export class FetchRequestAdapter implements RequestAdapter {
-<<<<<<< HEAD
+	public baseUrl = "";
 	public getSerializationWriterFactory(): SerializationWriterFactory {
 		return this.serializationWriterFactory;
 	}
@@ -176,6 +176,7 @@
 		return await this.httpClient.executeFetch(this.createContext(requestInfo));
 	};
 	private getRequestFromRequestInformation = (requestInfo: RequestInformation): FetchRequestInit => {
+        requestInfo.pathParameters.set("baseurl", this.baseUrl);
 		const request: FetchRequestInit = {
 			method: requestInfo.httpMethod?.toString(),
 			headers: requestInfo.headers,
@@ -196,190 +197,4 @@
 		});
 		return context;
 	}
-=======
-    /** The base url for every request. */
-    public baseUrl: string = '';
-    public getSerializationWriterFactory(): SerializationWriterFactory {
-        return this.serializationWriterFactory;
-    }
-    /**
-     * Instantiates a new http core service
-     * @param authenticationProvider the authentication provider to use.
-     * @param parseNodeFactory the parse node factory to deserialize responses.
-     * @param serializationWriterFactory the serialization writer factory to use to serialize request bodies.
-     * @param httpClient the http client to use to execute requests.
-     */
-    public constructor(public readonly authenticationProvider: AuthenticationProvider, private parseNodeFactory: ParseNodeFactory = ParseNodeFactoryRegistry.defaultInstance, private serializationWriterFactory: SerializationWriterFactory = SerializationWriterFactoryRegistry.defaultInstance, private readonly httpClient: HttpClient = new HttpClient()) {
-        if(!authenticationProvider) {
-            throw new Error('authentication provider cannot be null');
-        }
-        if(!parseNodeFactory) {
-            throw new Error('parse node factory cannot be null');
-        }
-        if(!serializationWriterFactory) {
-            throw new Error('serialization writer factory cannot be null');
-        }
-        if(!httpClient) {
-            throw new Error('http client cannot be null');
-        }
-    }
-    private getResponseContentType = (response: Response): string | undefined => {
-        const header = response.headers.get("content-type")?.toLowerCase();
-        if(!header) return undefined;
-        const segments = header.split(';');
-        if(segments.length === 0) return undefined;
-        else return segments[0];
-    }
-    public sendCollectionOfPrimitiveAsync = async <ResponseType>(requestInfo: RequestInformation, responseType: "string" | "number" | "boolean" | "Date", responseHandler: ResponseHandler | undefined): Promise<ResponseType[] | undefined> => {
-        if(!requestInfo) {
-            throw new Error('requestInfo cannot be null');
-        }
-        const response = await this.getHttpResponseMessage(requestInfo);
-        if(responseHandler) {
-            return await responseHandler.handleResponseAsync(response);
-        } else {
-            switch(responseType) {
-                case 'string':
-                case 'number':
-                case 'boolean':
-                case 'Date':
-                    const payload = await response.arrayBuffer();
-                    const responseContentType = this.getResponseContentType(response);
-                    if(!responseContentType)
-                        throw new Error("no response content type found for deserialization");
-                    
-                    const rootNode = this.parseNodeFactory.getRootParseNode(responseContentType, payload);
-                    if(responseType === 'string') {
-                        return rootNode.getCollectionOfPrimitiveValues<string>() as unknown as ResponseType[];
-                    } else if (responseType === 'number') {
-                        return rootNode.getCollectionOfPrimitiveValues<number>() as unknown as ResponseType[];
-                    } else if(responseType === 'boolean') {
-                        return rootNode.getCollectionOfPrimitiveValues<boolean>() as unknown as ResponseType[];
-                    } else if (responseType === 'Date') {
-                        return rootNode.getCollectionOfPrimitiveValues<Date>() as unknown as ResponseType[];
-                    } else {
-                        throw new Error("unexpected type to deserialize");
-                    }
-            }
-        }
-    }
-    public sendCollectionAsync = async <ModelType extends Parsable>(requestInfo: RequestInformation, type: new() => ModelType, responseHandler: ResponseHandler | undefined): Promise<ModelType[]> => {
-        if(!requestInfo) {
-            throw new Error('requestInfo cannot be null');
-        }
-        const response = await this.getHttpResponseMessage(requestInfo);
-        if(responseHandler) {
-            return await responseHandler.handleResponseAsync(response);
-        } else {
-            const payload = await response.arrayBuffer();
-            const responseContentType = this.getResponseContentType(response);
-            if(!responseContentType)
-                throw new Error("no response content type found for deserialization");
-            
-            const rootNode = this.parseNodeFactory.getRootParseNode(responseContentType, payload);
-            const result = rootNode.getCollectionOfObjectValues(type);
-            return result as unknown as ModelType[];
-        }
-    }
-    public sendAsync = async <ModelType extends Parsable>(requestInfo: RequestInformation, type: new() => ModelType, responseHandler: ResponseHandler | undefined): Promise<ModelType> => {
-        if(!requestInfo) {
-            throw new Error('requestInfo cannot be null');
-        }
-        const response = await this.getHttpResponseMessage(requestInfo);
-        if(responseHandler) {
-            return await responseHandler.handleResponseAsync(response);
-        } else {
-            const payload = await response.arrayBuffer();
-            const responseContentType = this.getResponseContentType(response);
-            if(!responseContentType)
-                throw new Error("no response content type found for deserialization");
-            
-            const rootNode = this.parseNodeFactory.getRootParseNode(responseContentType, payload);
-            const result = rootNode.getObjectValue(type);
-            return result as unknown as ModelType;
-        }
-    }
-    public sendPrimitiveAsync = async <ResponseType>(requestInfo: RequestInformation, responseType: "string" | "number" | "boolean" | "Date" | "ReadableStream", responseHandler: ResponseHandler | undefined): Promise<ResponseType> => {
-        if(!requestInfo) {
-            throw new Error('requestInfo cannot be null');
-        }
-        const response = await this.getHttpResponseMessage(requestInfo);
-        if(responseHandler) {
-            return await responseHandler.handleResponseAsync(response);
-        } else {
-            switch(responseType) {
-                case "ReadableStream":
-                    const buffer =  await response.arrayBuffer();
-                    let bufferPulled = false;
-                    const stream = new ReadableStream({
-                        pull: (controller) => {
-                            if(!bufferPulled) {
-                                controller.enqueue(buffer.slice(0))
-                                bufferPulled = true;
-                            }
-                        },
-                    });
-                    return stream as unknown as ResponseType;
-                case 'string':
-                case 'number':
-                case 'boolean':
-                case 'Date':
-                    const payload = await response.arrayBuffer();
-                    const responseContentType = this.getResponseContentType(response);
-                    if(!responseContentType)
-                        throw new Error("no response content type found for deserialization");
-                    
-                    const rootNode = this.parseNodeFactory.getRootParseNode(responseContentType, payload);
-                    if(responseType === 'string') {
-                        return rootNode.getStringValue() as unknown as ResponseType;
-                    } else if (responseType === 'number') {
-                        return rootNode.getNumberValue() as unknown as ResponseType;
-                    } else if(responseType === 'boolean') {
-                        return rootNode.getBooleanValue() as unknown as ResponseType;
-                    } else if (responseType === 'Date') {
-                        return rootNode.getDateValue() as unknown as ResponseType;
-                    } else {
-                        throw new Error("unexpected type to deserialize");
-                    }
-            }
-        }
-    }
-    public sendNoResponseContentAsync = async (requestInfo: RequestInformation, responseHandler: ResponseHandler | undefined): Promise<void> => {
-        if(!requestInfo) {
-            throw new Error('requestInfo cannot be null');
-        }
-        const response = await this.getHttpResponseMessage(requestInfo);
-        if(responseHandler) {
-            return await responseHandler.handleResponseAsync(response);
-        }
-    }
-    public enableBackingStore = (backingStoreFactory?: BackingStoreFactory | undefined): void => {
-        this.parseNodeFactory = enableBackingStoreForParseNodeFactory(this.parseNodeFactory);
-        this.serializationWriterFactory = enableBackingStoreForSerializationWriterFactory(this.serializationWriterFactory);
-        if(!this.serializationWriterFactory || !this.parseNodeFactory)
-            throw new Error("unable to enable backing store");
-        if(backingStoreFactory) {
-            BackingStoreFactorySingleton.instance = backingStoreFactory;
-        }
-    }
-    private getHttpResponseMessage = async(requestInfo: RequestInformation): Promise<Response> => {
-        if(!requestInfo) {
-            throw new Error('requestInfo cannot be null');
-        }
-        await this.authenticationProvider.authenticateRequest(requestInfo);
-        
-        const request = this.getRequestFromRequestInformation(requestInfo);
-        return await this.httpClient.fetch(requestInfo.URL.toString(), request);
-    }
-    private getRequestFromRequestInformation = (requestInfo: RequestInformation): RequestInit => {
-        requestInfo.pathParameters.set("baseurl", this.baseUrl);
-        const request = {
-            method: requestInfo.httpMethod?.toString(),
-            headers: new FetchHeadersCtor(),
-            body: requestInfo.content,
-        } as RequestInit;
-        requestInfo.headers?.forEach((v, k) => (request.headers as Headers).set(k, v));
-        return request;
-    }
->>>>>>> c77efb19
 }