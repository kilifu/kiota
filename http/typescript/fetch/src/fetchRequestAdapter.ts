--- conflicted
+++ resolved
@@ -1,203 +1,3 @@
-<<<<<<< HEAD
-import { AuthenticationProvider, BackingStoreFactory, BackingStoreFactorySingleton, enableBackingStoreForParseNodeFactory, enableBackingStoreForSerializationWriterFactory, Parsable, ParseNodeFactory, ParseNodeFactoryRegistry, RequestAdapter, RequestInformation, ResponseHandler, SerializationWriterFactory, SerializationWriterFactoryRegistry } from "@microsoft/kiota-abstractions";
-
-import { HttpClient } from "./httpClient";
-import { MiddlewareContext } from "./middlewares/middlewareContext";
-import { FetchRequestInit, FetchResponse } from "./utils/fetchDefinitions";
-
-export class FetchRequestAdapter implements RequestAdapter {
-	public baseUrl = "";
-	public getSerializationWriterFactory(): SerializationWriterFactory {
-		return this.serializationWriterFactory;
-	}
-	/**
-	 * Instantiates a new http core service
-	 * @param authenticationProvider the authentication provider to use.
-	 * @param parseNodeFactory the parse node factory to deserialize responses.
-	 * @param serializationWriterFactory the serialization writer factory to use to serialize request bodies.
-	 * @param httpClient the http client to use to execute requests.
-	 */
-	public constructor(public readonly authenticationProvider: AuthenticationProvider, private parseNodeFactory: ParseNodeFactory = ParseNodeFactoryRegistry.defaultInstance, private serializationWriterFactory: SerializationWriterFactory = SerializationWriterFactoryRegistry.defaultInstance, private readonly httpClient: HttpClient = new HttpClient()) {
-		if (!authenticationProvider) {
-			throw new Error("authentication provider cannot be null");
-		}
-		if (!parseNodeFactory) {
-			throw new Error("parse node factory cannot be null");
-		}
-		if (!serializationWriterFactory) {
-			throw new Error("serialization writer factory cannot be null");
-		}
-		if (!httpClient) {
-			throw new Error("http client cannot be null");
-		}
-	}
-	private getResponseContentType = (response: Response): string | undefined => {
-		const header = response.headers.get("content-type")?.toLowerCase();
-		if (!header) return undefined;
-		const segments = header.split(";");
-		if (segments.length === 0) return undefined;
-		else return segments[0];
-	};
-	public sendCollectionOfPrimitiveAsync = async <ResponseType>(requestInfo: RequestInformation, responseType: "string" | "number" | "boolean" | "Date", responseHandler: ResponseHandler | undefined): Promise<ResponseType[] | undefined> => {
-		if (!requestInfo) {
-			throw new Error("requestInfo cannot be null");
-		}
-		const response = await this.getHttpResponseMessage(requestInfo);
-		if (responseHandler) {
-			return await responseHandler.handleResponseAsync(response);
-		} else {
-			switch (responseType) {
-				case "string":
-				case "number":
-				case "boolean":
-				case "Date": {
-					const payload = await response.arrayBuffer();
-					const responseContentType = this.getResponseContentType(response);
-					if (!responseContentType) {
-						throw new Error("no response content type found for deserialization");
-					}
-
-					const rootNode = this.parseNodeFactory.getRootParseNode(responseContentType, payload);
-					if (responseType === "string") {
-						return (rootNode.getCollectionOfPrimitiveValues<string>() as unknown) as ResponseType[];
-					} else if (responseType === "number") {
-						return (rootNode.getCollectionOfPrimitiveValues<number>() as unknown) as ResponseType[];
-					} else if (responseType === "boolean") {
-						return (rootNode.getCollectionOfPrimitiveValues<boolean>() as unknown) as ResponseType[];
-					} else if (responseType === "Date") {
-						return (rootNode.getCollectionOfPrimitiveValues<Date>() as unknown) as ResponseType[];
-					} else {
-						throw new Error("unexpected type to deserialize");
-					}
-				}
-			}
-		}
-	};
-	public sendCollectionAsync = async <ModelType extends Parsable>(requestInformation: RequestInformation, type: new () => ModelType, responseHandler: ResponseHandler | undefined): Promise<ModelType[]> => {
-		if (!requestInformation) {
-			throw new Error("requestInfo cannot be null");
-		}
-		const response = await this.getHttpResponseMessage(requestInformation);
-		if (responseHandler) {
-			return await responseHandler.handleResponseAsync(response);
-		} else {
-			const payload = await response.arrayBuffer();
-			const responseContentType = this.getResponseContentType(response);
-			if (!responseContentType) {
-				throw new Error("no response content type found for deserialization");
-			}
-
-			const rootNode = this.parseNodeFactory.getRootParseNode(responseContentType, payload);
-			const result = rootNode.getCollectionOfObjectValues(type);
-			return (result as unknown) as ModelType[];
-		}
-	};
-	public sendAsync = async <ModelType extends Parsable>(requestInformation: RequestInformation, type: new () => ModelType, responseHandler: ResponseHandler | undefined): Promise<ModelType> => {
-		if (!requestInformation) {
-			throw new Error("requestInfo cannot be null");
-		}
-		const response = await this.getHttpResponseMessage(requestInformation);
-		if (responseHandler) {
-			return await responseHandler.handleResponseAsync(response);
-		} else {
-			const payload = await response.arrayBuffer();
-			const responseContentType = this.getResponseContentType(response);
-			if (!responseContentType) {
-				throw new Error("no response content type found for deserialization");
-			}
-
-			const rootNode = this.parseNodeFactory.getRootParseNode(responseContentType, payload);
-			const result = rootNode.getObjectValue(type);
-			return (result as unknown) as ModelType;
-		}
-	};
-	public sendPrimitiveAsync = async <ResponseType>(requestInformation: RequestInformation, responseType: "string" | "number" | "boolean" | "Date" | "ReadableStream", responseHandler: ResponseHandler | undefined): Promise<ResponseType> => {
-		if (!requestInformation) {
-			throw new Error("requestInfo cannot be null");
-		}
-		const response = await this.getHttpResponseMessage(requestInformation);
-		if (responseHandler) {
-			return await responseHandler.handleResponseAsync(response);
-		} else {
-			switch (responseType) {
-				case "ReadableStream":
-					return (response.body as unknown) as ResponseType;
-				case "string":
-				case "number":
-				case "boolean":
-				case "Date": {
-					const payload = await response.arrayBuffer();
-					const responseContentType = this.getResponseContentType(response);
-					if (!responseContentType) {
-						throw new Error("no response content type found for deserialization");
-					}
-
-					const rootNode = this.parseNodeFactory.getRootParseNode(responseContentType, payload);
-					if (responseType === "string") {
-						return (rootNode.getStringValue() as unknown) as ResponseType;
-					} else if (responseType === "number") {
-						return (rootNode.getNumberValue() as unknown) as ResponseType;
-					} else if (responseType === "boolean") {
-						return (rootNode.getBooleanValue() as unknown) as ResponseType;
-					} else if (responseType === "Date") {
-						return (rootNode.getDateValue() as unknown) as ResponseType;
-					} else {
-						throw new Error("unexpected type to deserialize");
-					}
-				}
-			}
-		}
-	};
-	public sendNoResponseContentAsync = async (requestInfo: RequestInformation, responseHandler: ResponseHandler | undefined): Promise<void> => {
-		if (!requestInfo) {
-			throw new Error("requestInfo cannot be null");
-		}
-		const response = await this.getHttpResponseMessage(requestInfo);
-		if (responseHandler) {
-			return await responseHandler.handleResponseAsync(response);
-		}
-	};
-	public enableBackingStore = (backingStoreFactory?: BackingStoreFactory | undefined): void => {
-		this.parseNodeFactory = enableBackingStoreForParseNodeFactory(this.parseNodeFactory);
-		this.serializationWriterFactory = enableBackingStoreForSerializationWriterFactory(this.serializationWriterFactory);
-		if (!this.serializationWriterFactory || !this.parseNodeFactory) {
-			throw new Error("unable to enable backing store");
-		}
-		if (backingStoreFactory) {
-			BackingStoreFactorySingleton.instance = backingStoreFactory;
-		}
-	};
-	private getHttpResponseMessage = async (requestInfo: RequestInformation): Promise<FetchResponse> => {
-		if (!requestInfo) {
-			throw new Error("requestInfo cannot be null");
-		}
-		await this.authenticationProvider.authenticateRequest(requestInfo);
-
-		return await this.httpClient.executeFetch(this.createContext(requestInfo));
-	};
-	private getRequestFromRequestInformation = (requestInfo: RequestInformation): FetchRequestInit => {
-        requestInfo.pathParameters.set("baseurl", this.baseUrl);
-		const request: FetchRequestInit = {
-			method: requestInfo.httpMethod?.toString(),
-			headers: requestInfo.headers,
-			body: requestInfo.content,
-		};
-		return request;
-	};
-
-	private createContext(requestInformation: RequestInformation): MiddlewareContext {
-		const context: MiddlewareContext = {
-			requestUrl: requestInformation.URL.toString(),
-			fetchRequestInit: this.getRequestFromRequestInformation(requestInformation),
-		};
-		const requestOptions = requestInformation.getRequestOptions();
-
-		requestOptions.forEach((option) => {
-			context.requestInformationOptions[option.getKey()] = option;
-		});
-		return context;
-	}
-=======
 import { AuthenticationProvider, BackingStoreFactory, BackingStoreFactorySingleton, RequestAdapter, Parsable, ParseNodeFactory, RequestInformation, ResponseHandler, ParseNodeFactoryRegistry, enableBackingStoreForParseNodeFactory, SerializationWriterFactoryRegistry, enableBackingStoreForSerializationWriterFactory, SerializationWriterFactory } from '@microsoft/kiota-abstractions';
 import { HttpClient } from './httpClient';
 
@@ -375,5 +175,4 @@
         } as RequestInit;
         return request;
     }
->>>>>>> 896e79b2
 }