--- conflicted
+++ resolved
@@ -14,7 +14,7 @@
 {
     public static class KiotaBuilder
     {
-<<<<<<< HEAD
+        public static async Task GenerateSDK(GenerationConfiguration config, ILogger logger)
         private static ILanguageRenderer GetRenderer(string language)
         {
             switch (language.ToLower())
@@ -27,9 +27,6 @@
         }
 
         public static async Task GenerateSDK(GenerationConfiguration config)
-=======
-        public static async Task GenerateSDK(GenerationConfiguration config, ILogger logger)
->>>>>>> 64d5d0d4
         {
             string inputPath = config.OpenAPIFilePath;
             
