--- conflicted
+++ resolved
@@ -6,25 +6,6 @@
 
 public enum CodeMethodKind
 {
-<<<<<<< HEAD
-    public enum CodeMethodKind
-    {
-        Custom,
-        IndexerBackwardCompatibility,
-        RequestExecutor,
-        RequestGenerator,
-        Serializer,
-        Deserializer,
-        Constructor,
-        Getter,
-        Setter,
-        ClientConstructor,
-        RequestBuilderBackwardCompatibility,
-        RequestBuilderWithParameters,
-        RawUrlConstructor,
-        NullCheck,
-        CommandBuilder
-=======
     Custom,
     IndexerBackwardCompatibility,
     RequestExecutor,
@@ -39,6 +20,7 @@
     RequestBuilderWithParameters,
     RawUrlConstructor,
     NullCheck,
+    CommandBuilder,
 }
 public enum HttpMethod {
     Get,
@@ -67,6 +49,11 @@
     public void RemoveParametersByKind(params CodeParameterKind[] kinds) {
         parameters.RemoveAll(p => p.IsOfKind(kinds));
     }
+
+    public void ClearParameters()
+    {
+        parameters.Clear();
+    }
     public IEnumerable<CodeParameter> Parameters { get => parameters; }
     public bool IsStatic {get;set;} = false;
     public bool IsAsync {get;set;} = true;
@@ -74,10 +61,30 @@
     /// <summary>
     /// The property this method accesses to when it's a getter or setter.
     /// </summary>
-    public CodeProperty AccessedProperty { get; set; }
+    public CodeProperty AccessedProperty { get; set;
+    }
+    /// <summary>
+    /// The combination of the path and query parameters for the current URL.
+    /// Only use this property if the language you are generating for doesn't support fluent API style (e.g. Shell/CLI)
+    /// </summary>
+    public IEnumerable<CodeParameter> PathAndQueryParameters
+    {
+        get; private set;
+    }
+    public void AddPathOrQueryParameter(params CodeParameter[] parameters)
+    {
+        if (parameters == null || !parameters.Any()) return;
+        foreach (var parameter in parameters)
+        {
+            EnsureElementsAreChildren(parameter);
+        }
+        if (PathAndQueryParameters == null)
+            PathAndQueryParameters = new List<CodeParameter>(parameters);
+        else if (PathAndQueryParameters is List<CodeParameter> cast)
+            cast.AddRange(parameters);
+    }
     public bool IsOfKind(params CodeMethodKind[] kinds) {
         return kinds?.Contains(MethodKind) ?? false;
->>>>>>> 2ca01676
     }
     public bool IsAccessor { 
         get => IsOfKind(CodeMethodKind.Getter, CodeMethodKind.Setter);
@@ -103,7 +110,15 @@
     /// The base url for every request read from the servers property on the description.
     /// Only provided for constructor on Api client
     /// </summary>
-    public string BaseUrl { get; set; }
+    public string BaseUrl { get; set;
+    }
+
+    /// <summary>
+    /// This is currently used for CommandBuilder methods to get the original name without the Build prefix & Command suffix.
+    /// Avoids regex operations
+    /// </summary>
+    public string SimpleName { get; set; } = String.Empty;
+
     /// <summary>
     /// Mapping of the error code and response types for this method.
     /// </summary>
@@ -111,108 +126,6 @@
 
     public object Clone()
     {
-<<<<<<< HEAD
-        public HttpMethod? HttpMethod {get;set;}
-        public CodeMethodKind MethodKind {get;set;} = CodeMethodKind.Custom;
-        public string ContentType { get; set; }
-        public AccessModifier Access {get;set;} = AccessModifier.Public;
-        private CodeTypeBase returnType;
-        public CodeTypeBase ReturnType {get => returnType;set {
-            EnsureElementsAreChildren(value);
-            returnType = value;
-        }}
-        private readonly List<CodeParameter> parameters = new ();
-        public void RemoveParametersByKind(params CodeParameterKind[] kinds) {
-            parameters.RemoveAll(p => p.IsOfKind(kinds));
-        }
-
-        public void ClearParameters()
-        {
-            parameters.Clear();
-        }
-        public IEnumerable<CodeParameter> Parameters { get => parameters; }
-        public bool IsStatic {get;set;} = false;
-        public bool IsAsync {get;set;} = true;
-        public string Description {get; set;}
-        /// <summary>
-        /// The property this method accesses to when it's a getter or setter.
-        /// </summary>
-        public CodeProperty AccessedProperty { get; set; }
-        /// <summary>
-        /// The combination of the path and query parameters for the current URL.
-        /// Only use this property if the language you are generating for doesn't support fluent API style (e.g. Shell/CLI)
-        /// </summary>
-        public IEnumerable<CodeParameter> PathAndQueryParameters { get; private set; }
-        public void AddPathOrQueryParameter(params CodeParameter[] parameters) {
-            if(parameters == null || !parameters.Any()) return;
-            foreach (var parameter in parameters) {
-                EnsureElementsAreChildren(parameter);
-            }
-            if(PathAndQueryParameters == null)
-                PathAndQueryParameters = new List<CodeParameter>(parameters);
-            else if (PathAndQueryParameters is List<CodeParameter> cast)
-                cast.AddRange(parameters);
-        }
-        public bool IsOfKind(params CodeMethodKind[] kinds) {
-            return kinds?.Contains(MethodKind) ?? false;
-        }
-        public bool IsAccessor { 
-            get => IsOfKind(CodeMethodKind.Getter, CodeMethodKind.Setter);
-        }
-        public bool IsSerializationMethod {
-            get => IsOfKind(CodeMethodKind.Serializer, CodeMethodKind.Deserializer);
-        }
-        public List<string> SerializerModules { get; set; }
-        public List<string> DeserializerModules { get; set; }
-        /// <summary>
-        /// Indicates whether this method is an overload for another method.
-        /// </summary>
-        public bool IsOverload { get { return OriginalMethod != null; } }
-        /// <summary>
-        /// Provides a reference to the original method that this method is an overload of.
-        /// </summary>
-        public CodeMethod OriginalMethod { get; set; }
-        /// <summary>
-        /// The original indexer codedom element this method replaces when it is of kind IndexerBackwardCompatibility.
-        /// </summary>
-        public CodeIndexer OriginalIndexer { get; set; }
-        /// <summary>
-        /// The base url for every request read from the servers property on the description.
-        /// Only provided for constructor on Api client
-        /// </summary>
-        public string BaseUrl { get; set; }
-
-        /// <summary>
-        /// This is currently used for CommandBuilder methods to get the original name without the Build prefix & Command suffix.
-        /// Avoids regex operations
-        /// </summary>
-        public string SimpleName { get; set; } = String.Empty;
-
-        public object Clone()
-        {
-            var method = new CodeMethod {
-                MethodKind = MethodKind,
-                ReturnType = ReturnType?.Clone() as CodeTypeBase,
-                Name = Name.Clone() as string,
-                HttpMethod = HttpMethod,
-                IsAsync = IsAsync,
-                Access = Access,
-                IsStatic = IsStatic,
-                Description = Description?.Clone() as string,
-                ContentType = ContentType?.Clone() as string,
-                BaseUrl = BaseUrl?.Clone() as string,
-                AccessedProperty = AccessedProperty,
-                SerializerModules = SerializerModules == null ? null : new (SerializerModules),
-                DeserializerModules = DeserializerModules == null ? null : new (DeserializerModules),
-                OriginalMethod = OriginalMethod,
-                Parent = Parent,
-                OriginalIndexer = OriginalIndexer,
-            };
-            if(Parameters?.Any() ?? false)
-                method.AddParameter(Parameters.Select(x => x.Clone() as CodeParameter).ToArray());
-            return method;
-        }
-=======
         var method = new CodeMethod {
             MethodKind = MethodKind,
             ReturnType = ReturnType?.Clone() as CodeTypeBase,
@@ -236,7 +149,6 @@
             method.AddParameter(Parameters.Select(x => x.Clone() as CodeParameter).ToArray());
         return method;
     }
->>>>>>> 2ca01676
 
     public void AddParameter(params CodeParameter[] methodParameters)
     {
