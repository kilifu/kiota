--- conflicted
+++ resolved
@@ -78,8 +78,7 @@
     public string NamePrefix { get; set; }
     public bool IsNameEscaped { get => !string.IsNullOrEmpty(SerializationName); }
     public string SymbolName { get => IsNameEscaped ? SerializationName.CleanupSymbolName() : Name; }
-<<<<<<< HEAD
-
+    public CodeProperty OriginalPropertyFromBaseType {get;set;}
     public object Clone()
     {
         return new CodeProperty { 
@@ -94,10 +93,8 @@
             Name = Name,
             Kind = Kind,
             ReadOnly = ReadOnly,
-            SerializationName = SerializationName
+            SerializationName = SerializationName,
+            OriginalPropertyFromBaseType = OriginalPropertyFromBaseType,
         };
     }
-=======
-    public CodeProperty OriginalPropertyFromBaseType {get;set;}
->>>>>>> 054e8bc2
 }