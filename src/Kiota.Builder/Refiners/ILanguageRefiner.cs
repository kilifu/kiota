﻿namespace Kiota.Builder.Refiners
{
    public interface ILanguageRefiner
    {
        void Refine(CodeNamespace generatedCode);
        public static void Refine(GenerationConfiguration config, CodeNamespace generatedCode) {
            switch (config.Language)
            {
                case GenerationLanguage.CSharp:
                    new CSharpRefiner(config).Refine(generatedCode);
                    break;
                case GenerationLanguage.TypeScript:
                    new TypeScriptRefiner(config).Refine(generatedCode);
                    break;
                case GenerationLanguage.Java:
                    new JavaRefiner(config).Refine(generatedCode);
                    break;
                case GenerationLanguage.Ruby:
                    new RubyRefiner(config).Refine(generatedCode);
                    break;
                case GenerationLanguage.PHP:
                    new PhpRefiner(config).Refine(generatedCode);
                    break;
                case GenerationLanguage.Go:
                    new GoRefiner(config).Refine(generatedCode);
                    break;
<<<<<<< HEAD
                case GenerationLanguage.PowerShell:
                    new PowerShellRefiner(config).Refine(generatedCode);
=======
                case GenerationLanguage.Shell:
                    new ShellRefiner(config).Refine(generatedCode);
>>>>>>> ff9526ed
                    break;
                default:
                    break; //Do nothing
            }
        }
    }
}<|MERGE_RESOLUTION|>--- conflicted
+++ resolved
@@ -24,13 +24,10 @@
                 case GenerationLanguage.Go:
                     new GoRefiner(config).Refine(generatedCode);
                     break;
-<<<<<<< HEAD
                 case GenerationLanguage.PowerShell:
                     new PowerShellRefiner(config).Refine(generatedCode);
-=======
                 case GenerationLanguage.Shell:
                     new ShellRefiner(config).Refine(generatedCode);
->>>>>>> ff9526ed
                     break;
                 default:
                     break; //Do nothing
