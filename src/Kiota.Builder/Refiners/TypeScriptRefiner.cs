--- conflicted
+++ resolved
@@ -17,16 +17,11 @@
             true,
             string.Empty,
             true);
-<<<<<<< HEAD
-        DisableActionOf(generatedCode,
-            CodeParameterKind.QueryParameter);
-=======
         // `AddInnerClasses` will have inner classes moved to their own files, so  we add the imports after so that the files don't miss anything.
         // This is because imports are added at the file level so nested classes would potentially use the higher level imports.
         AddDefaultImports(generatedCode, defaultUsingEvaluators);
         DisableActionOf(generatedCode, 
             CodeParameterKind.RequestConfiguration);
->>>>>>> 298115c0
         AddPropertiesAndMethodTypesImports(generatedCode, true, true, true);
         AliasUsingsWithSameSymbol(generatedCode);
         AddParsableImplementsForModelClasses(generatedCode, "Parsable");
