﻿using System;
using System.Collections.Generic;
using System.Linq;
using System.Threading;
using System.Threading.Tasks;
using Kiota.Builder.CodeDOM;
using Kiota.Builder.Configuration;
using Kiota.Builder.Extensions;

namespace Kiota.Builder.Refiners;
public class TypeScriptRefiner : CommonLanguageRefiner, ILanguageRefiner
{
<<<<<<< HEAD
    public TypeScriptRefiner(GenerationConfiguration configuration) : base(configuration) { }
    public override void Refine(CodeNamespace generatedCode)
    {
        ReplaceIndexersByMethodsWithParameter(generatedCode, generatedCode, false, "ById");
        RemoveCancellationParameter(generatedCode);
        CorrectCoreType(generatedCode, CorrectMethodType, CorrectPropertyType, CorrectImplements);
        CorrectCoreTypesForBackingStore(generatedCode, "BackingStoreFactorySingleton.instance.createBackingStore()");
        AddInnerClasses(generatedCode,
            true,
            string.Empty,
            true);
        // `AddInnerClasses` will have inner classes moved to their own files, so  we add the imports after so that the files don't miss anything.
        // This is because imports are added at the file level so nested classes would potentially use the higher level imports.
        AddDefaultImports(generatedCode, defaultUsingEvaluators);
        DisableActionOf(generatedCode,
            CodeParameterKind.RequestConfiguration);
        AddPropertiesAndMethodTypesImports(generatedCode, true, true, true);
        AliasUsingsWithSameSymbol(generatedCode);
        AddParsableImplementsForModelClasses(generatedCode, "Parsable");
        ReplaceBinaryByNativeType(generatedCode, "ArrayBuffer", null);
        ReplaceReservedNames(generatedCode, new TypeScriptReservedNamesProvider(), x => $"{x}_escaped");
        AddConstructorsForDefaultValues(generatedCode, true);
        var defaultConfiguration = new GenerationConfiguration();
        ReplaceDefaultSerializationModules(
            generatedCode,
            defaultConfiguration.Serializers,
            new (StringComparer.OrdinalIgnoreCase) {
                "@microsoft/kiota-serialization-json.JsonSerializationWriterFactory",
                "@microsoft/kiota-serialization-text.TextSerializationWriterFactory"
            }
        );
        ReplaceDefaultDeserializationModules(
            generatedCode,
            defaultConfiguration.Deserializers,
            new (StringComparer.OrdinalIgnoreCase) {
                "@microsoft/kiota-serialization-json.JsonParseNodeFactory",
                "@microsoft/kiota-serialization-text.TextParseNodeFactory"
            }
        );
        AddSerializationModulesImport(generatedCode,
            new[] { $"{AbstractionsPackageName}.registerDefaultSerializer",
                    $"{AbstractionsPackageName}.enableBackingStoreForSerializationWriterFactory",
                    $"{AbstractionsPackageName}.SerializationWriterFactoryRegistry"},
            new[] { $"{AbstractionsPackageName}.registerDefaultDeserializer",
                    $"{AbstractionsPackageName}.ParseNodeFactoryRegistry" });
        AddParentClassToErrorClasses(
                generatedCode,
                "ApiError",
                "@microsoft/kiota-abstractions"
        );
        AddDiscriminatorMappingsUsingsToParentClasses(
            generatedCode,
            "ParseNode",
            addUsings: false
        );
        Func<string, string> factoryNameCallbackFromTypeName = x => $"create{x.ToFirstCharacterUpperCase()}FromDiscriminatorValue";
        ReplaceLocalMethodsByGlobalFunctions(
            generatedCode,
            x => factoryNameCallbackFromTypeName(x.Parent.Name),
            x => new List<CodeUsing>(x.DiscriminatorMappings
                                    .Select(y => y.Value)
                                    .OfType<CodeType>()
                                    .Select(y => new CodeUsing { Name = y.Name, Declaration = y })) {
                    new() { Name = "ParseNode", Declaration = new() { Name = AbstractionsPackageName, IsExternal = true } },
                    new() { Name = x.Parent.Parent.Name, Declaration = new() { Name = x.Parent.Name, TypeDefinition = x.Parent } },
                }.ToArray(),
            CodeMethodKind.Factory
        );
        Func<CodeType, string> factoryNameCallbackFromType = x => factoryNameCallbackFromTypeName(x.Name);
        AddStaticMethodsUsingsForDeserializer(
            generatedCode,
            factoryNameCallbackFromType
        );
        AddStaticMethodsUsingsForRequestExecutor(
            generatedCode,
            factoryNameCallbackFromType
        );
        AddQueryParameterMapperMethod(
            generatedCode
        );
        AddModelsInterfaces(generatedCode);
        ReplaceRequestConfigurationsQueryParamsWithInterfaces(generatedCode);
        AddGetterAndSetterMethods(generatedCode,
        new() {
                CodePropertyKind.Custom,
                CodePropertyKind.AdditionalData,
        },
        _configuration.UsesBackingStore,
        false,
        string.Empty,
        string.Empty);

=======
    public TypeScriptRefiner(GenerationConfiguration configuration) : base(configuration) {}
    public override Task Refine(CodeNamespace generatedCode, CancellationToken cancellationToken)
    {
        return Task.Run(() => {
            cancellationToken.ThrowIfCancellationRequested();
            ReplaceIndexersByMethodsWithParameter(generatedCode, generatedCode, false, "ById");
            RemoveCancellationParameter(generatedCode);
            CorrectCoreType(generatedCode, CorrectMethodType, CorrectPropertyType, CorrectImplements);
            CorrectCoreTypesForBackingStore(generatedCode, "BackingStoreFactorySingleton.instance.createBackingStore()");
            cancellationToken.ThrowIfCancellationRequested();
            AddInnerClasses(generatedCode, 
                true, 
                string.Empty,
                true);
            // `AddInnerClasses` will have inner classes moved to their own files, so  we add the imports after so that the files don't miss anything.
            // This is because imports are added at the file level so nested classes would potentially use the higher level imports.
            AddDefaultImports(generatedCode, defaultUsingEvaluators);
            DisableActionOf(generatedCode, 
                CodeParameterKind.RequestConfiguration);
            cancellationToken.ThrowIfCancellationRequested();
            AddPropertiesAndMethodTypesImports(generatedCode, true, true, true);
            AliasUsingsWithSameSymbol(generatedCode);
            AddParsableImplementsForModelClasses(generatedCode, "Parsable");
            ReplaceBinaryByNativeType(generatedCode, "ArrayBuffer", null, isNullable: true);
            cancellationToken.ThrowIfCancellationRequested();
            ReplaceReservedNames(generatedCode, new TypeScriptReservedNamesProvider(), x => $"{x}_escaped");
            AddGetterAndSetterMethods(generatedCode,
                new() {
                    CodePropertyKind.Custom,
                    CodePropertyKind.AdditionalData,
                },
                _configuration.UsesBackingStore,
                false,
                string.Empty,
                string.Empty);
            AddConstructorsForDefaultValues(generatedCode, true);
            cancellationToken.ThrowIfCancellationRequested();
            var defaultConfiguration = new GenerationConfiguration();
            ReplaceDefaultSerializationModules(
                generatedCode,
                defaultConfiguration.Serializers,
                new (StringComparer.OrdinalIgnoreCase) {
                    "@microsoft/kiota-serialization-json.JsonSerializationWriterFactory",
                    "@microsoft/kiota-serialization-text.TextSerializationWriterFactory"
                }
            );
            ReplaceDefaultDeserializationModules(
                generatedCode,
                defaultConfiguration.Deserializers,
                new (StringComparer.OrdinalIgnoreCase) {
                    "@microsoft/kiota-serialization-json.JsonParseNodeFactory",
                    "@microsoft/kiota-serialization-text.TextParseNodeFactory"
                }
            );
            AddSerializationModulesImport(generatedCode,
                new[] { $"{AbstractionsPackageName}.registerDefaultSerializer", 
                        $"{AbstractionsPackageName}.enableBackingStoreForSerializationWriterFactory",
                        $"{AbstractionsPackageName}.SerializationWriterFactoryRegistry"},
                new[] { $"{AbstractionsPackageName}.registerDefaultDeserializer",
                        $"{AbstractionsPackageName}.ParseNodeFactoryRegistry" });
            cancellationToken.ThrowIfCancellationRequested();
            AddParentClassToErrorClasses(
                    generatedCode,
                    "ApiError",
                    "@microsoft/kiota-abstractions"
            );
            AddDiscriminatorMappingsUsingsToParentClasses(
                generatedCode,
                "ParseNode",
                addUsings: false
            );
            Func<string, string> factoryNameCallbackFromTypeName = static x => $"create{x.ToFirstCharacterUpperCase()}FromDiscriminatorValue";
            ReplaceLocalMethodsByGlobalFunctions(
                generatedCode,
                x => factoryNameCallbackFromTypeName(x.Parent.Name),
                x => x.Parent is CodeClass parentClass ? new List<CodeUsing>(parentClass.DiscriminatorInformation
                                        .DiscriminatorMappings
                                        .Select(static y => y.Value)
                                        .OfType<CodeType>()
                                        .Select(static y => new CodeUsing { Name = y.Name, Declaration = y })) {
                        new() { Name = "ParseNode", Declaration = new() { Name = AbstractionsPackageName, IsExternal = true } },
                        new() { Name = x.Parent.Parent.Name, Declaration = new() { Name = x.Parent.Name, TypeDefinition = x.Parent } },
                    }.ToArray() : Array.Empty<CodeUsing>(),
                CodeMethodKind.Factory
            );
            Func<CodeType, string> factoryNameCallbackFromType = x => factoryNameCallbackFromTypeName(x.Name);
            cancellationToken.ThrowIfCancellationRequested();
            AddStaticMethodsUsingsForDeserializer(
                generatedCode,
                factoryNameCallbackFromType
            );
            AddStaticMethodsUsingsForRequestExecutor(
                generatedCode,
                factoryNameCallbackFromType
            );
            AddQueryParameterMapperMethod(
                generatedCode
            );
        }, cancellationToken);
>>>>>>> 4bdd7357
    }

    private static readonly CodeUsingDeclarationNameComparer usingComparer = new();
    private static void AliasUsingsWithSameSymbol(CodeElement currentElement)
    {
        if (currentElement is CodeClass currentClass &&
            currentClass.StartBlock is ClassDeclaration currentDeclaration &&
            currentDeclaration.Usings.Any(x => !x.IsExternal))
        {
            var duplicatedSymbolsUsings = currentDeclaration.Usings.Where(x => !x.IsExternal)
                                                                    .Distinct(usingComparer)
                                                                    .GroupBy(x => x.Declaration.Name, StringComparer.OrdinalIgnoreCase)
                                                                    .Where(x => x.Count() > 1)
                                                                    .SelectMany(x => x)
                                                                    .Union(currentDeclaration
                                                                            .Usings
                                                                            .Where(x => !x.IsExternal)
                                                                            .Where(x => x.Declaration
                                                                                            .Name
                                                                                            .Equals(currentClass.Name, StringComparison.OrdinalIgnoreCase)));
            foreach (var usingElement in duplicatedSymbolsUsings)
                usingElement.Alias = (usingElement.Declaration
                                                .TypeDefinition
                                                .GetImmediateParentOfType<CodeNamespace>()
                                                .Name +
                                    usingElement.Declaration
                                                .TypeDefinition
                                                .Name)
                                    .GetNamespaceImportSymbol();
        }
        CrawlTree(currentElement, AliasUsingsWithSameSymbol);
    }
    private const string AbstractionsPackageName = "@microsoft/kiota-abstractions";
<<<<<<< HEAD
    private static readonly AdditionalUsingEvaluator[] defaultUsingEvaluators = new AdditionalUsingEvaluator[] {
=======
    private static readonly AdditionalUsingEvaluator[] defaultUsingEvaluators = { 
>>>>>>> 4bdd7357
        new (x => x is CodeProperty prop && prop.IsOfKind(CodePropertyKind.RequestAdapter),
            AbstractionsPackageName, "RequestAdapter"),
        new (x => x is CodeProperty prop && prop.IsOfKind(CodePropertyKind.Options),
            AbstractionsPackageName, "RequestOption"),
        new (x => x is CodeMethod method && method.IsOfKind(CodeMethodKind.RequestGenerator),
            AbstractionsPackageName, "HttpMethod", "RequestInformation", "RequestOption"),
        new (x => x is CodeMethod method && method.IsOfKind(CodeMethodKind.RequestExecutor),
            AbstractionsPackageName, "ResponseHandler"),
        new (x => x is CodeMethod method && method.IsOfKind(CodeMethodKind.Serializer),
            AbstractionsPackageName, "SerializationWriter"),
        new (x => x is CodeMethod method && method.IsOfKind(CodeMethodKind.Deserializer, CodeMethodKind.Factory),
            AbstractionsPackageName, "ParseNode"),
        new (x => x is CodeMethod method && method.IsOfKind(CodeMethodKind.Constructor, CodeMethodKind.ClientConstructor, CodeMethodKind.IndexerBackwardCompatibility),
            AbstractionsPackageName, "getPathParameters"),
        new (x => x is CodeMethod method && method.IsOfKind(CodeMethodKind.RequestExecutor),
            AbstractionsPackageName, "Parsable", "ParsableFactory"),
        new (x => x is CodeClass @class && @class.IsOfKind(CodeClassKind.Model),
            AbstractionsPackageName, "Parsable"),
        new (x => x is CodeClass @class && @class.IsOfKind(CodeClassKind.Model) && @class.Properties.Any(x => x.IsOfKind(CodePropertyKind.AdditionalData)),
            AbstractionsPackageName, "AdditionalDataHolder"),
        new (x => x is CodeMethod method && method.IsOfKind(CodeMethodKind.ClientConstructor) &&
                    method.Parameters.Any(y => y.IsOfKind(CodeParameterKind.BackingStore)),
            AbstractionsPackageName, "BackingStoreFactory", "BackingStoreFactorySingleton"),
        new (x => x is CodeProperty prop && prop.IsOfKind(CodePropertyKind.BackingStore),
            AbstractionsPackageName, "BackingStore", "BackedModel", "BackingStoreFactorySingleton" ),
    };
    private static void CorrectImplements(ProprietableBlockDeclaration block)
    {
        block.ReplaceImplementByName("IAdditionalDataHolder", "AdditionalDataHolder");
    }
    private static void CorrectPropertyType(CodeProperty currentProperty)
    {
        if (currentProperty.IsOfKind(CodePropertyKind.RequestAdapter))
            currentProperty.Type.Name = "RequestAdapter";
        else if (currentProperty.IsOfKind(CodePropertyKind.BackingStore))
            currentProperty.Type.Name = currentProperty.Type.Name[1..]; // removing the "I"
        else if (currentProperty.IsOfKind(CodePropertyKind.Options))
            currentProperty.Type.Name = "RequestOption[]";
        else if (currentProperty.IsOfKind(CodePropertyKind.Headers))
            currentProperty.Type.Name = "Record<string, string>";
        else if (currentProperty.IsOfKind(CodePropertyKind.AdditionalData))
        {
            currentProperty.Type.Name = "Record<string, unknown>";
            currentProperty.DefaultValue = "{}";
            currentProperty.Type.IsNullable = true;
        }
        else if (currentProperty.IsOfKind(CodePropertyKind.PathParameters))
        {
            currentProperty.Type.IsNullable = false;
            currentProperty.Type.Name = "Record<string, unknown>";
            if (!string.IsNullOrEmpty(currentProperty.DefaultValue))
                currentProperty.DefaultValue = "{}";
        }
<<<<<<< HEAD
        else
            CorrectDateTypes(currentProperty.Parent as CodeClass, DateTypesReplacements, currentProperty.Type);
=======
        CorrectDateTypes(currentProperty.Parent as CodeClass, DateTypesReplacements, currentProperty.Type);
>>>>>>> 4bdd7357
    }
    private static void CorrectMethodType(CodeMethod currentMethod)
    {
        if (currentMethod.IsOfKind(CodeMethodKind.RequestExecutor, CodeMethodKind.RequestGenerator))
        {
            if (currentMethod.IsOfKind(CodeMethodKind.RequestExecutor))
                currentMethod.Parameters.Where(x => x.IsOfKind(CodeParameterKind.ResponseHandler) && x.Type.Name.StartsWith("i", StringComparison.OrdinalIgnoreCase)).ToList().ForEach(x => x.Type.Name = x.Type.Name[1..]);
        }
        else if (currentMethod.IsOfKind(CodeMethodKind.Serializer))
            currentMethod.Parameters.Where(x => x.IsOfKind(CodeParameterKind.Serializer) && x.Type.Name.StartsWith("i", StringComparison.OrdinalIgnoreCase)).ToList().ForEach(x => x.Type.Name = x.Type.Name[1..]);
        else if (currentMethod.IsOfKind(CodeMethodKind.Deserializer))
            currentMethod.ReturnType.Name = "Record<string, (node: ParseNode) => void>";
        else if (currentMethod.IsOfKind(CodeMethodKind.ClientConstructor, CodeMethodKind.Constructor))
        {
            currentMethod.Parameters.Where(x => x.IsOfKind(CodeParameterKind.RequestAdapter, CodeParameterKind.BackingStore))
                .Where(x => x.Type.Name.StartsWith("I", StringComparison.InvariantCultureIgnoreCase))
                .ToList()
                .ForEach(x => x.Type.Name = x.Type.Name[1..]); // removing the "I"
            var urlTplParams = currentMethod.Parameters.FirstOrDefault(x => x.IsOfKind(CodeParameterKind.PathParameters));
            if (urlTplParams != null &&
                urlTplParams.Type is CodeType originalType)
            {
                originalType.Name = "Record<string, unknown>";
                urlTplParams.Description = "The raw url or the Url template parameters for the request.";
<<<<<<< HEAD
                var unionType = new CodeExclusionType
                {
=======
                var unionType = new CodeUnionType {
>>>>>>> 4bdd7357
                    Name = "rawUrlOrTemplateParameters",
                    IsNullable = true,
                };
                unionType.AddType(originalType, new()
                {
                    Name = "string",
                    IsNullable = true,
                    IsExternal = true,
                });
                urlTplParams.Type = unionType;
            }
        } else if(currentMethod.IsOfKind(CodeMethodKind.Factory) && currentMethod.Parameters.OfKind(CodeParameterKind.ParseNode) is CodeParameter parseNodeParam)
            parseNodeParam.Type.Name = parseNodeParam.Type.Name[1..];
        CorrectDateTypes(currentMethod.Parent as CodeClass, DateTypesReplacements, currentMethod.Parameters
                                                .Select(x => x.Type)
<<<<<<< HEAD
                                                .Union(new CodeTypeBase[] { currentMethod.ReturnType })
=======
                                                .Union(new[] { currentMethod.ReturnType})
>>>>>>> 4bdd7357
                                                .ToArray());
    }
    private static readonly Dictionary<string, (string, CodeUsing)> DateTypesReplacements = new(StringComparer.OrdinalIgnoreCase)
    {
        {
            "DateTimeOffset",
            ("Date", null)
        },
        {
            "TimeSpan",
            ("Duration", new CodeUsing
            {
                Name = "Duration",
                Declaration = new CodeType
                {
                    Name = AbstractionsPackageName,
                    IsExternal = true,
                },
            })
        },
        {
            "DateOnly",
            (null, new CodeUsing
            {
                Name = "DateOnly",
                Declaration = new CodeType
                {
                    Name = AbstractionsPackageName,
                    IsExternal = true,
                },
            })
        },
        {
            "TimeOnly",
            (null, new CodeUsing
            {
                Name = "TimeOnly",
                Declaration = new CodeType
                {
                    Name = AbstractionsPackageName,
                    IsExternal = true,
                },
            })
        },
    };

    private static void ReplaceRequestConfigurationsQueryParamsWithInterfaces(CodeElement currentElement)
    {
        if (currentElement is CodeClass codeClass && codeClass.IsOfKind(CodeClassKind.QueryParameters, CodeClassKind.RequestConfiguration))
        {

            var targetNS = codeClass.GetImmediateParentOfType<CodeNamespace>();
            var existing = targetNS.FindChildByName<CodeInterface>(codeClass.Name, false);
            if (existing != null)
                return;

            var insertValue = new CodeInterface
            {
                Name = codeClass.Name,
                Kind = codeClass.IsOfKind(CodeClassKind.QueryParameters) ? CodeInterfaceKind.QueryParameters : CodeInterfaceKind.RequestConfiguration
            };
            targetNS.RemoveChildElement(codeClass);
            var codeInterface = targetNS.AddInterface(insertValue).First();
            var props = codeClass.Properties?.ToArray();
            if (props.Any())
            {
                codeInterface.AddProperty(props);
            }
            var usings = codeClass.Usings?.ToArray();
            if (usings.Any())
            {
                codeInterface.AddUsing(usings);
            }
        }
        CrawlTree(currentElement, x => ReplaceRequestConfigurationsQueryParamsWithInterfaces(x));
    }
    private const string TemporaryInterfaceNameSuffix = "Interface";
    private const string FinalModelClassNameSuffix = "Impl";
    private static void AddModelsInterfaces(CodeElement generatedCode)
    {
        GenerateModelInterfaces(
           generatedCode,
           x => $"{x.Name.ToFirstCharacterUpperCase()}Interface".ToFirstCharacterUpperCase()
       );

        RenameModelInterfacesAndClasses(generatedCode);
    }

    /// <summary>
    /// Removes the "Interface" suffix temporarily added to model interface names
    /// Adds the "Impl" suffix to model class names.
    /// </summary>
    /// <param name="currentElement"></param>
    private static void RenameModelInterfacesAndClasses(CodeElement currentElement)
    {
        if (currentElement is CodeClass currentClass && currentClass.IsOfKind(CodeClassKind.Model) && !currentClass.Name.EndsWith(FinalModelClassNameSuffix))
        {
            currentClass.Name = currentClass.Name + FinalModelClassNameSuffix;
        }
        else if (currentElement is CodeInterface modelInterface && modelInterface.IsOfKind(CodeInterfaceKind.Model) && modelInterface.Name.EndsWith(TemporaryInterfaceNameSuffix))
        {
            modelInterface.Name = ReturnFinalInterfaceName(modelInterface.Name);
        }
        else if (currentElement is CodeFunction codeFunction)
        {
            var mappingValueList = codeFunction?.OriginalLocalMethod?.DiscriminatorMappings?.Select(y => y.Value).Where(y => y is CodeType codeType && codeType.TypeDefinition is CodeClass modelClass && modelClass.IsOfKind(CodeClassKind.Model)).ToList();
            mappingValueList?.ForEach(x => { x.Name = x.Name + FinalModelClassNameSuffix; });
        }

        CrawlTree(currentElement, x => RenameModelInterfacesAndClasses(x));
    }

    private static string ReturnFinalInterfaceName(string interfaceName)
    {
        return interfaceName.Split(TemporaryInterfaceNameSuffix)[0];
    }

    private static void GenerateModelInterfaces(CodeElement currentElement, Func<CodeClass, string> interfaceNamingCallback)
    {
        if (currentElement is CodeClass currentClass && currentClass.IsOfKind(CodeClassKind.Model))
        {
            CreateModelInterface(currentClass, interfaceNamingCallback);
        }
        /*
         * Setting object property type to interface type.
         */
        else if (currentElement is CodeProperty codeProperty &&
                codeProperty.IsOfKind(CodePropertyKind.RequestBody) &&
                codeProperty.Type is CodeType type &&
                type.TypeDefinition is CodeClass modelClass &&
                modelClass.IsOfKind(CodeClassKind.Model))
        {
            SetTypeAndAddUsing(CreateModelInterface(modelClass, interfaceNamingCallback), type, codeProperty);
        }
        else if (currentElement is CodeMethod codeMethod && codeMethod.IsOfKind(CodeMethodKind.RequestExecutor, CodeMethodKind.RequestGenerator))
        {
            ProcessModelClassesAssociatedWithMethods(codeMethod, interfaceNamingCallback);
        }

        CrawlTree(currentElement, x => GenerateModelInterfaces(x, interfaceNamingCallback));
    }

    private static void ProcessModelClassesAssociatedWithMethods(CodeMethod codeMethod, Func<CodeClass, string> interfaceNamingCallback)
    {
        /*
         * Setting request body parameter type of request executor to model interface.
         */

        var parentClass = codeMethod.GetImmediateParentOfType<CodeClass>();
        if (codeMethod.ReturnType is CodeType returnType &&
            returnType.TypeDefinition is CodeClass returnClass &&
            returnClass.IsOfKind(CodeClassKind.Model) && parentClass != null && parentClass.Name != returnClass.Name)
        {
            parentClass.AddUsing(new CodeUsing { Name = returnClass.Parent.Name, Declaration = new CodeType { Name = returnClass.Name, TypeDefinition = returnClass } });

        }

        var requestBodyParam = codeMethod?.Parameters?.OfKind(CodeParameterKind.RequestBody);
        if (requestBodyParam != null && requestBodyParam.Type is CodeType paramType && paramType.TypeDefinition is CodeClass paramClass)
        {
            SetTypeAndAddUsing(CreateModelInterface(paramType.TypeDefinition as CodeClass, interfaceNamingCallback), paramType, requestBodyParam);
            if (parentClass != null && parentClass.Name != paramClass.Name)
            {
                parentClass.AddUsing(new CodeUsing { Name = paramClass.Parent.Name, Declaration = new CodeType { Name = paramClass.Name, TypeDefinition = paramClass } });

            }
        }
    }
    private static void SetTypeAndAddUsing(CodeInterface interfaceElement, CodeType elemType, CodeElement targetElement)
    {
        if (interfaceElement.Name.EndsWith(TemporaryInterfaceNameSuffix))
        {
            elemType.Name = interfaceElement.Name.Split(TemporaryInterfaceNameSuffix)[0];
        }
        else
        {
            elemType.Name = interfaceElement.Name;

        }
        elemType.TypeDefinition = interfaceElement;
        var nameSpaceOfInterface = interfaceElement.GetImmediateParentOfType<CodeNamespace>();
        if (nameSpaceOfInterface != targetElement.GetImmediateParentOfType<CodeNamespace>())
        {
            var targetClass = targetElement.GetImmediateParentOfType<CodeClass>();
            if (targetClass.Parent is CodeClass parentClass)
                targetClass = parentClass;
            targetClass.AddUsing(new CodeUsing
            {
                Name = nameSpaceOfInterface.Name,
                Declaration = new CodeType
                {
                    Name = interfaceElement.Name,
                    TypeDefinition = interfaceElement,
                },
            });
        }
    }
    private static CodeInterface CreateModelInterface(CodeClass modelClass, Func<CodeClass, string> interfaceNamingCallback)
    {
        /*
         * Temporarily name the interface with "Interface" suffix 
         * since adding code elements of the same name in the same namespace causes error. 
         */

        var temporaryInterfaceName = interfaceNamingCallback.Invoke(modelClass);
        var namespaceOfModel = modelClass.GetImmediateParentOfType<CodeNamespace>();
        var existing = namespaceOfModel.FindChildByName<CodeInterface>(temporaryInterfaceName, false);
        if (existing != null)
            return existing;
        var modelParentClass = modelClass.Parent as CodeClass;
        var shouldInsertUnderParentClass = modelParentClass != null;
        var insertValue = new CodeInterface
        {
            Name = temporaryInterfaceName,
            Kind = CodeInterfaceKind.Model,
        };

        var modelInterface = shouldInsertUnderParentClass ?
                       modelParentClass.AddInnerInterface(insertValue).First() :
                       namespaceOfModel.AddInterface(insertValue).First();

        var classModelChildItems = modelClass.GetChildElements(true);

        var props = classModelChildItems.OfType<CodeProperty>();
        var methods = classModelChildItems.OfType<CodeMethod>();
        ProcessModelClassDeclaration(modelClass, modelInterface, interfaceNamingCallback);
        ProcessModelClassProperties(modelClass, modelInterface, props, interfaceNamingCallback);
        ProcessModelClassMethods(modelClass, methods, interfaceNamingCallback);

        return modelInterface;
    }

    private static void ProcessModelClassDeclaration(CodeClass modelClass, CodeInterface modelInterface, Func<CodeClass, string> tempInterfaceNamingCallback)
    {
        /*
         * If a child model class inherits from parent model class, the child interface extends from the parent interface.
         */
        if (modelClass.StartBlock.Inherits?.TypeDefinition is CodeClass baseClass)
        {
            var parentInterface = CreateModelInterface(baseClass, tempInterfaceNamingCallback);
            modelInterface.StartBlock.AddImplements(new CodeType
            {
                Name = parentInterface.Name,
                TypeDefinition = parentInterface,
            });
            var parentInterfaceNS = parentInterface.GetImmediateParentOfType<CodeNamespace>();

            modelInterface.AddUsing(new CodeUsing
            {
                Name = parentInterfaceNS.Name,
                Declaration = new CodeType
                {
                    Name = parentInterface.Name,
                    TypeDefinition = parentInterface,
                },
            });
        }

        foreach (var impl in modelClass.StartBlock.Implements)
        {

            modelInterface.StartBlock.AddImplements(new CodeType
            {
                Name = impl.Name,
                TypeDefinition = impl.TypeDefinition,
            });

            modelInterface.AddUsing(modelClass.Usings.FirstOrDefault(x => x.Name == impl.Name));
            modelClass.StartBlock.RemoveImplements(impl);
        }
        UpdateModelClassImplementationAndConstructor(modelClass, modelInterface);

    }


    private static void UpdateModelClassImplementationAndConstructor(CodeClass modelClass, CodeInterface modelInterface)
    {

        var finalInterfaceName = ReturnFinalInterfaceName(modelInterface.Name);
        /*
         * Model class should implement the model interface
         */
        modelClass.StartBlock.AddImplements(new CodeType
        {
            Name = finalInterfaceName,
            TypeDefinition = modelInterface,
        });

        /*
         * Set a parameter of model interface type in the model class constructor
         */
        var constructor = modelClass.Methods?.FirstOrDefault(x => x is CodeMethod method1 && method1.IsOfKind(CodeMethodKind.Constructor));
        if (constructor == null)
        {
            constructor = modelClass.AddMethod(new CodeMethod
            {
                Name = "constructor",
                Kind = CodeMethodKind.Constructor,
                IsAsync = false,
                IsStatic = false,
                Description = $"Instantiates a new {modelClass.Name.ToFirstCharacterUpperCase()} and sets the default values.",
                Access = AccessModifier.Public,
            }).First();

        }
        constructor.AddParameter(new CodeParameter
        {
            Name = finalInterfaceName.ToFirstCharacterLowerCase() + "ParameterValue",
            Type = new CodeType { Name = finalInterfaceName, TypeDefinition = modelInterface },
            Optional = true
        });

        modelClass.AddUsing(new CodeUsing
        {

            Name = modelInterface.Parent.Name,
            Declaration = new CodeType
            {
                Name = finalInterfaceName,
                TypeDefinition = modelInterface,
            }
        });
    }
    private static void ProcessModelClassMethods(CodeClass modelClass, IEnumerable<CodeMethod> methods, Func<CodeClass, string> interfaceNamingCallback)
    {
        foreach (var method in methods)
        {
            if (method.ReturnType is CodeType methodReturnType)
            {
                ProcessModelClassMethodParamAndReturnType(modelClass, methodReturnType, interfaceNamingCallback);
            }

            foreach (var parameter in method.Parameters)
                if (parameter.Type is CodeType parameterType &&
                    !parameterType.IsExternal)
                {
                    ProcessModelClassMethodParamAndReturnType(modelClass, parameterType, interfaceNamingCallback);
                }
        }
    }

    private static void ProcessModelClassMethodParamAndReturnType(CodeClass modelClass, CodeType codeType, Func<CodeClass, string> interfaceNamingCallback)
    {
        if (!codeType.IsExternal && codeType.TypeDefinition is CodeClass codeClass)
        {
            var resultType = ReturnUpdatedModelInterfaceTypeAndUsing(codeClass, codeType, interfaceNamingCallback);
            modelClass.AddUsing(resultType.Item2);
        }
    }

    private static void UpdatePropertyTypeInModelClass(CodeClass modelClass, CodeClass propertyClass, (CodeInterface, CodeUsing) propertyTypeAndUsing)
    {
        modelClass.AddUsing(propertyTypeAndUsing.Item2);
        /***
        * Append "impl" and add class property type in  the model class usings as they will be required by the serializer method. 
        */
        if (modelClass.Name != propertyClass.Name)
        {
            modelClass.AddUsing(new CodeUsing
            {
                Name = propertyClass.Parent.Name,
                Declaration = new CodeType
                {
                    Name = propertyClass.Name + (propertyClass.Name.EndsWith(FinalModelClassNameSuffix) ? string.Empty : FinalModelClassNameSuffix),
                    TypeDefinition = propertyClass,
                }
            });
        }
    }
    private static void SetUsingInModelInterface(CodeInterface modelInterface, (CodeInterface, CodeUsing) propertyTypeAndUsing)
    {
        if (modelInterface.Name != propertyTypeAndUsing.Item1.Name)
        {
            modelInterface.AddUsing(propertyTypeAndUsing.Item2);
        }
    }
    private static void ProcessModelClassProperties(CodeClass modelClass, CodeInterface modelInterface, IEnumerable<CodeProperty> properties, Func<CodeClass, string> interfaceNamingCallback)
    {
        /*
         * Add properties to interfaces
         * Replace model classes by interfaces for property types 
         */
        foreach (var mProp in properties)
        {
            if (mProp.Type is CodeType nonModelClassType && (nonModelClassType.IsExternal || (!(nonModelClassType.TypeDefinition is CodeClass))))
            {
                var usingExternal = modelClass.Usings.FirstOrDefault(x => (String.Equals(x.Name, nonModelClassType.Name, StringComparison.OrdinalIgnoreCase) || String.Equals(x.Declaration.Name, nonModelClassType.Name, StringComparison.OrdinalIgnoreCase)));

                if (usingExternal != null)
                {
                    modelInterface.AddUsing(usingExternal);
                }
            }
            else if (mProp.Type is CodeType propertyType && propertyType.TypeDefinition is CodeClass propertyClass)
            {
                var interfaceTypeAndUsing = ReturnUpdatedModelInterfaceTypeAndUsing(propertyClass, propertyType, interfaceNamingCallback);
                SetUsingInModelInterface(modelInterface, interfaceTypeAndUsing);
                UpdatePropertyTypeInModelClass(modelClass, propertyClass, interfaceTypeAndUsing);
            }

            var newProperty = mProp.Clone() as CodeProperty;
            modelInterface.AddProperty(newProperty);
        }
    }
    private static (CodeInterface, CodeUsing) ReturnUpdatedModelInterfaceTypeAndUsing(CodeClass sourceClass, CodeType originalType, Func<CodeClass, string> interfaceNamingCallback)
    {
        var propertyInterfaceType = CreateModelInterface(sourceClass, interfaceNamingCallback);
        originalType.Name = propertyInterfaceType.Name;
        originalType.TypeDefinition = propertyInterfaceType;
        return (propertyInterfaceType, new CodeUsing
        {
            Name = propertyInterfaceType.Parent.Name,
            Declaration = new CodeType
            {
                Name = propertyInterfaceType.Name,
                TypeDefinition = propertyInterfaceType,
            }
        });
    }

}<|MERGE_RESOLUTION|>--- conflicted
+++ resolved
@@ -10,100 +10,6 @@
 namespace Kiota.Builder.Refiners;
 public class TypeScriptRefiner : CommonLanguageRefiner, ILanguageRefiner
 {
-<<<<<<< HEAD
-    public TypeScriptRefiner(GenerationConfiguration configuration) : base(configuration) { }
-    public override void Refine(CodeNamespace generatedCode)
-    {
-        ReplaceIndexersByMethodsWithParameter(generatedCode, generatedCode, false, "ById");
-        RemoveCancellationParameter(generatedCode);
-        CorrectCoreType(generatedCode, CorrectMethodType, CorrectPropertyType, CorrectImplements);
-        CorrectCoreTypesForBackingStore(generatedCode, "BackingStoreFactorySingleton.instance.createBackingStore()");
-        AddInnerClasses(generatedCode,
-            true,
-            string.Empty,
-            true);
-        // `AddInnerClasses` will have inner classes moved to their own files, so  we add the imports after so that the files don't miss anything.
-        // This is because imports are added at the file level so nested classes would potentially use the higher level imports.
-        AddDefaultImports(generatedCode, defaultUsingEvaluators);
-        DisableActionOf(generatedCode,
-            CodeParameterKind.RequestConfiguration);
-        AddPropertiesAndMethodTypesImports(generatedCode, true, true, true);
-        AliasUsingsWithSameSymbol(generatedCode);
-        AddParsableImplementsForModelClasses(generatedCode, "Parsable");
-        ReplaceBinaryByNativeType(generatedCode, "ArrayBuffer", null);
-        ReplaceReservedNames(generatedCode, new TypeScriptReservedNamesProvider(), x => $"{x}_escaped");
-        AddConstructorsForDefaultValues(generatedCode, true);
-        var defaultConfiguration = new GenerationConfiguration();
-        ReplaceDefaultSerializationModules(
-            generatedCode,
-            defaultConfiguration.Serializers,
-            new (StringComparer.OrdinalIgnoreCase) {
-                "@microsoft/kiota-serialization-json.JsonSerializationWriterFactory",
-                "@microsoft/kiota-serialization-text.TextSerializationWriterFactory"
-            }
-        );
-        ReplaceDefaultDeserializationModules(
-            generatedCode,
-            defaultConfiguration.Deserializers,
-            new (StringComparer.OrdinalIgnoreCase) {
-                "@microsoft/kiota-serialization-json.JsonParseNodeFactory",
-                "@microsoft/kiota-serialization-text.TextParseNodeFactory"
-            }
-        );
-        AddSerializationModulesImport(generatedCode,
-            new[] { $"{AbstractionsPackageName}.registerDefaultSerializer",
-                    $"{AbstractionsPackageName}.enableBackingStoreForSerializationWriterFactory",
-                    $"{AbstractionsPackageName}.SerializationWriterFactoryRegistry"},
-            new[] { $"{AbstractionsPackageName}.registerDefaultDeserializer",
-                    $"{AbstractionsPackageName}.ParseNodeFactoryRegistry" });
-        AddParentClassToErrorClasses(
-                generatedCode,
-                "ApiError",
-                "@microsoft/kiota-abstractions"
-        );
-        AddDiscriminatorMappingsUsingsToParentClasses(
-            generatedCode,
-            "ParseNode",
-            addUsings: false
-        );
-        Func<string, string> factoryNameCallbackFromTypeName = x => $"create{x.ToFirstCharacterUpperCase()}FromDiscriminatorValue";
-        ReplaceLocalMethodsByGlobalFunctions(
-            generatedCode,
-            x => factoryNameCallbackFromTypeName(x.Parent.Name),
-            x => new List<CodeUsing>(x.DiscriminatorMappings
-                                    .Select(y => y.Value)
-                                    .OfType<CodeType>()
-                                    .Select(y => new CodeUsing { Name = y.Name, Declaration = y })) {
-                    new() { Name = "ParseNode", Declaration = new() { Name = AbstractionsPackageName, IsExternal = true } },
-                    new() { Name = x.Parent.Parent.Name, Declaration = new() { Name = x.Parent.Name, TypeDefinition = x.Parent } },
-                }.ToArray(),
-            CodeMethodKind.Factory
-        );
-        Func<CodeType, string> factoryNameCallbackFromType = x => factoryNameCallbackFromTypeName(x.Name);
-        AddStaticMethodsUsingsForDeserializer(
-            generatedCode,
-            factoryNameCallbackFromType
-        );
-        AddStaticMethodsUsingsForRequestExecutor(
-            generatedCode,
-            factoryNameCallbackFromType
-        );
-        AddQueryParameterMapperMethod(
-            generatedCode
-        );
-        AddModelsInterfaces(generatedCode);
-        ReplaceRequestConfigurationsQueryParamsWithInterfaces(generatedCode);
-        AddGetterAndSetterMethods(generatedCode,
-        new() {
-                CodePropertyKind.Custom,
-                CodePropertyKind.AdditionalData,
-        },
-        _configuration.UsesBackingStore,
-        false,
-        string.Empty,
-        string.Empty);
-
-=======
     public TypeScriptRefiner(GenerationConfiguration configuration) : base(configuration) {}
     public override Task Refine(CodeNamespace generatedCode, CancellationToken cancellationToken)
     {
@@ -202,8 +108,9 @@
             AddQueryParameterMapperMethod(
                 generatedCode
             );
+            AddModelsInterfaces(generatedCode);
+            ReplaceRequestConfigurationsQueryParamsWithInterfaces(generatedCode);
         }, cancellationToken);
->>>>>>> 4bdd7357
     }
 
     private static readonly CodeUsingDeclarationNameComparer usingComparer = new();
@@ -237,11 +144,7 @@
         CrawlTree(currentElement, AliasUsingsWithSameSymbol);
     }
     private const string AbstractionsPackageName = "@microsoft/kiota-abstractions";
-<<<<<<< HEAD
-    private static readonly AdditionalUsingEvaluator[] defaultUsingEvaluators = new AdditionalUsingEvaluator[] {
-=======
     private static readonly AdditionalUsingEvaluator[] defaultUsingEvaluators = { 
->>>>>>> 4bdd7357
         new (x => x is CodeProperty prop && prop.IsOfKind(CodePropertyKind.RequestAdapter),
             AbstractionsPackageName, "RequestAdapter"),
         new (x => x is CodeProperty prop && prop.IsOfKind(CodePropertyKind.Options),
@@ -295,12 +198,7 @@
             if (!string.IsNullOrEmpty(currentProperty.DefaultValue))
                 currentProperty.DefaultValue = "{}";
         }
-<<<<<<< HEAD
-        else
-            CorrectDateTypes(currentProperty.Parent as CodeClass, DateTypesReplacements, currentProperty.Type);
-=======
         CorrectDateTypes(currentProperty.Parent as CodeClass, DateTypesReplacements, currentProperty.Type);
->>>>>>> 4bdd7357
     }
     private static void CorrectMethodType(CodeMethod currentMethod)
     {
@@ -325,12 +223,7 @@
             {
                 originalType.Name = "Record<string, unknown>";
                 urlTplParams.Description = "The raw url or the Url template parameters for the request.";
-<<<<<<< HEAD
-                var unionType = new CodeExclusionType
-                {
-=======
                 var unionType = new CodeUnionType {
->>>>>>> 4bdd7357
                     Name = "rawUrlOrTemplateParameters",
                     IsNullable = true,
                 };
@@ -346,11 +239,7 @@
             parseNodeParam.Type.Name = parseNodeParam.Type.Name[1..];
         CorrectDateTypes(currentMethod.Parent as CodeClass, DateTypesReplacements, currentMethod.Parameters
                                                 .Select(x => x.Type)
-<<<<<<< HEAD
-                                                .Union(new CodeTypeBase[] { currentMethod.ReturnType })
-=======
                                                 .Union(new[] { currentMethod.ReturnType})
->>>>>>> 4bdd7357
                                                 .ToArray());
     }
     private static readonly Dictionary<string, (string, CodeUsing)> DateTypesReplacements = new(StringComparer.OrdinalIgnoreCase)
@@ -456,8 +345,8 @@
         }
         else if (currentElement is CodeFunction codeFunction)
         {
-            var mappingValueList = codeFunction?.OriginalLocalMethod?.DiscriminatorMappings?.Select(y => y.Value).Where(y => y is CodeType codeType && codeType.TypeDefinition is CodeClass modelClass && modelClass.IsOfKind(CodeClassKind.Model)).ToList();
-            mappingValueList?.ForEach(x => { x.Name = x.Name + FinalModelClassNameSuffix; });
+            //var mappingValueList = codeFunction?.OriginalLocalMethod?.DiscriminatorMappings?.Select(y => y.Value).Where(y => y is CodeType codeType && codeType.TypeDefinition is CodeClass modelClass && modelClass.IsOfKind(CodeClassKind.Model)).ToList();
+            //mappingValueList?.ForEach(x => { x.Name = x.Name + FinalModelClassNameSuffix; });
         }
 
         CrawlTree(currentElement, x => RenameModelInterfacesAndClasses(x));
