﻿using System;
<<<<<<< HEAD
using System.Collections.Generic;
=======
>>>>>>> ff9526ed
using System.Linq;
using System.Security.Cryptography;
using System.Text;
using System.Text.RegularExpressions;
using Humanizer;

namespace Kiota.Builder.Extensions {
    public static class StringExtensions {
        public static string ToFirstCharacterLowerCase(this string input)
            => string.IsNullOrEmpty(input) ? input : $"{char.ToLowerInvariant(input.FirstOrDefault())}{input[1..]}";
        public static string ToFirstCharacterUpperCase(this string input)
            => string.IsNullOrEmpty(input) ? input : Char.ToUpperInvariant(input.FirstOrDefault()) + input[1..];
        public static string ToCamelCase(this string name)
        {
            if(string.IsNullOrEmpty(name)) return name;
            var chunks = name.Split('-', StringSplitOptions.RemoveEmptyEntries);
            var identifier = chunks[0] + string.Join(string.Empty, chunks.Skip(1)
                                                                .Select(s => ToFirstCharacterUpperCase(s)));
            return identifier;
        }
        public static string ToPascalCase(this string name)
            => string.IsNullOrEmpty(name) ? name : String.Join(null, name.Split("-", StringSplitOptions.RemoveEmptyEntries)
                                                                            .Select(s => ToFirstCharacterUpperCase(s)));
        public static string ReplaceValueIdentifier(this string original) =>
            original?.Replace("$value", "Content");
        public static string TrimQuotes(this string original) =>
            original?.Trim('\'', '"');
        
        public static string ToSnakeCase(this string name, char separator = '_')
        {
            if(string.IsNullOrEmpty(name)) return name;
            var chunks = name.Split('-', StringSplitOptions.RemoveEmptyEntries);
            var identifier = chunks[0] + string.Join(string.Empty, chunks.Skip(1)
                                                                .Select(s => ToFirstCharacterUpperCase(s)));
            if(identifier.Length < 2) {
                return identifier;
            }
            var sb = new StringBuilder();
            sb.Append(char.ToLowerInvariant(identifier[0]));
            foreach (var item in identifier[1..])
            {
                if(char.IsUpper(item)) {
                    sb.Append(separator);
                    sb.Append(char.ToLowerInvariant(item));
                } else {
                    sb.Append(item);
                }
            }
            var output = sb.ToString();
            int index = output.IndexOf("<");
            if (index >= 0)
                output = output.Substring(0, index);
            
            return output;
        }
        private static Regex pascalWordRegex = new Regex("[A-Z][a-z]*|[a-z]+|\\d+", RegexOptions.Compiled);
        public static IEnumerable<string> SplitAndSingularizePascalCase(this string name) =>
            pascalWordRegex.Matches(name).Select(m => m.Value.Singularize(inputIsKnownToBePlural: false));
        public static string NormalizeNameSpaceName(this string original, string delimiter) => 
            string.IsNullOrEmpty(original) ? 
                original :
                original?.Split('.').Select(x => x.ToFirstCharacterUpperCase()).Aggregate((z,y) => z + delimiter + y);
        private static readonly HashAlgorithm sha = SHA256.Create();
        public static string GetNamespaceImportSymbol(this string importName) {
            if(string.IsNullOrEmpty(importName)) return string.Empty;
            return "i" + HashString(importName).ToLowerInvariant();
        }
        private static string HashString(string input) {
            var hash = sha.ComputeHash(Encoding.UTF8.GetBytes(input));
            return hash.Select(b => b.ToString("x2")).Aggregate((x, y) => x + y);
        }
        public static string SanitizeUrlTemplateParameterName(this string original) =>
            original?.Replace('-', '_');
        /// <summary>
        /// For Php strings, having double quotes around strings might cause an issue
        /// if the string contains valid variable name.
        /// For example $variable = "$value" will try too set the value of
        /// $variable to the variable named $value rather than the string '$value'
        /// around quotes as expected.
        /// </summary>
        /// <param name="current"></param>
        public static string ReplaceDoubleQuoteWithSingleQuote(this string current)
        {
            if (string.IsNullOrEmpty(current))
            {
                return current;
            }
            return current.StartsWith("\"", StringComparison.OrdinalIgnoreCase) ? current.Replace("'", "\\'").Replace('\"', '\'') : current;
        }
        
        public static string ReplaceDotsWithSlashInNamespaces(this string namespaced)
        {
            if (string.IsNullOrEmpty(namespaced))
            {
                return namespaced;
            }
            var parts = namespaced.Split('.');
            return string.Join('\\', parts.Select(x => x.ToFirstCharacterUpperCase())).Trim('\\');
        }
    }
}<|MERGE_RESOLUTION|>--- conflicted
+++ resolved
@@ -1,8 +1,5 @@
 ﻿using System;
-<<<<<<< HEAD
 using System.Collections.Generic;
-=======
->>>>>>> ff9526ed
 using System.Linq;
 using System.Security.Cryptography;
 using System.Text;
@@ -30,7 +27,7 @@
             original?.Replace("$value", "Content");
         public static string TrimQuotes(this string original) =>
             original?.Trim('\'', '"');
-        
+
         public static string ToSnakeCase(this string name, char separator = '_')
         {
             if(string.IsNullOrEmpty(name)) return name;
@@ -55,14 +52,14 @@
             int index = output.IndexOf("<");
             if (index >= 0)
                 output = output.Substring(0, index);
-            
+
             return output;
         }
         private static Regex pascalWordRegex = new Regex("[A-Z][a-z]*|[a-z]+|\\d+", RegexOptions.Compiled);
         public static IEnumerable<string> SplitAndSingularizePascalCase(this string name) =>
             pascalWordRegex.Matches(name).Select(m => m.Value.Singularize(inputIsKnownToBePlural: false));
-        public static string NormalizeNameSpaceName(this string original, string delimiter) => 
-            string.IsNullOrEmpty(original) ? 
+        public static string NormalizeNameSpaceName(this string original, string delimiter) =>
+            string.IsNullOrEmpty(original) ?
                 original :
                 original?.Split('.').Select(x => x.ToFirstCharacterUpperCase()).Aggregate((z,y) => z + delimiter + y);
         private static readonly HashAlgorithm sha = SHA256.Create();
@@ -92,7 +89,7 @@
             }
             return current.StartsWith("\"", StringComparison.OrdinalIgnoreCase) ? current.Replace("'", "\\'").Replace('\"', '\'') : current;
         }
-        
+
         public static string ReplaceDotsWithSlashInNamespaces(this string namespaced)
         {
             if (string.IsNullOrEmpty(namespaced))
