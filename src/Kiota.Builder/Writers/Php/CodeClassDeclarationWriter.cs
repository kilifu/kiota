--- conflicted
+++ resolved
@@ -15,18 +15,9 @@
             if(writer == null) throw new ArgumentNullException(nameof(writer));
             conventions.WritePhpDocumentStart(writer);
             conventions.WriteNamespaceAndImports(codeElement, writer);
-<<<<<<< HEAD
-            if (codeElement != null)
-            {
-                var derivation = (codeElement?.Inherits == null ? string.Empty : $" extends {codeElement.Inherits.Name.ToFirstCharacterUpperCase()}") +
-                                 (!(codeElement.Implements.Any() && (codeElement.Inherits == null)) ? string.Empty : $" implements {codeElement.Implements.Select(x => x.Name).Aggregate((x,y) => x + ", " + y)}");
-                writer.WriteLine($"class {codeElement.Name.Split('.').Last().ToFirstCharacterUpperCase()}{derivation} ");
-            }
-=======
             var derivation = (codeElement?.Inherits == null ? string.Empty : $" extends {codeElement.Inherits.Name.ToFirstCharacterUpperCase()}") +
-                                (!codeElement.Implements.Any() ? string.Empty : $" implements {codeElement.Implements.Select(x => x.Name).Aggregate((x,y) => x + ", " + y)}");
+                                (!(codeElement.Implements.Any() && (codeElement.Inherits == null)) ? string.Empty : $" implements {codeElement.Implements.Select(x => x.Name).Aggregate((x,y) => x + ", " + y)}");
             writer.WriteLine($"class {codeElement.Name.Split('.').Last().ToFirstCharacterUpperCase()}{derivation} ");
->>>>>>> cdc29c56
 
             writer.WriteLine("{");
             writer.IncreaseIndent();
