--- conflicted
+++ resolved
@@ -1,9 +1,3 @@
-<<<<<<< HEAD
-﻿using System;
-using System.Linq;
-using System.Net.Http.Headers;
-=======
->>>>>>> 25d8b337
 using Kiota.Builder.Extensions;
 
 namespace Kiota.Builder.Writers.TypeScript;
@@ -12,32 +6,6 @@
     public CodePropertyWriter(TypeScriptConventionService conventionService) : base(conventionService){}
     public override void WriteCodeElement(CodeProperty codeElement, LanguageWriter writer)
     {
-<<<<<<< HEAD
-        public CodePropertyWriter(TypeScriptConventionService conventionService) : base(conventionService){}
-        public override void WriteCodeElement(CodeProperty codeElement, LanguageWriter writer)
-        {
-            var returnType = conventions.GetTypeString(codeElement.Type, codeElement);
-            var isFlagEnum = codeElement.Type is CodeType currentType && currentType.TypeDefinition is CodeEnum currentEnum && currentEnum.Flags;
-            var parentClass = codeElement.Parent as CodeClass;
-            conventions.WriteShortDescription(codeElement.Description, writer);
-            switch(codeElement.Kind) {
-                case CodePropertyKind.RequestBuilder:
-                    writer.WriteLine($"{conventions.GetAccessModifier(codeElement.Access)} get {codeElement.Name.ToFirstCharacterLowerCase()}(): {returnType} {{");
-                    writer.IncreaseIndent();
-                    conventions.AddRequestBuilderBody(parentClass, returnType, writer);
-                    writer.DecreaseIndent();
-                    writer.WriteLine("}");
-                break;
-                case CodePropertyKind.Interface:
-                    writer.IncreaseIndent();
-                    writer.WriteLine($"{codeElement.Name}: {returnType}");
-                    writer.DecreaseIndent();                 
-                    break;
-                default:
-                    writer.WriteLine($"{conventions.GetAccessModifier(codeElement.Access)}{(codeElement.ReadOnly ? " readonly ": " ")}{codeElement.NamePrefix}{codeElement.Name.ToFirstCharacterLowerCase()}{(codeElement.Type.IsNullable ? "?" : string.Empty)}: {returnType}{(isFlagEnum ? "[]" : string.Empty)}{(codeElement.Type.IsNullable ? " | undefined" : string.Empty)};");
-                break;
-            }
-=======
         var returnType = conventions.GetTypeString(codeElement.Type, codeElement);
         var isFlagEnum = codeElement.Type is CodeType currentType && currentType.TypeDefinition is CodeEnum currentEnum && currentEnum.Flags;
         var parentClass = codeElement.Parent as CodeClass;
@@ -50,10 +18,14 @@
                 writer.DecreaseIndent();
                 writer.WriteLine("}");
             break;
+             case CodePropertyKind.Interface:
+                writer.IncreaseIndent();
+                writer.WriteLine($"{codeElement.Name}: {returnType}");
+                writer.DecreaseIndent();                 
+            break;
             default:
                 writer.WriteLine($"{conventions.GetAccessModifier(codeElement.Access)}{(codeElement.ReadOnly ? " readonly ": " ")}{codeElement.NamePrefix}{codeElement.Name.ToFirstCharacterLowerCase()}{(codeElement.Type.IsNullable ? "?" : string.Empty)}: {returnType}{(isFlagEnum ? "[]" : string.Empty)}{(codeElement.Type.IsNullable ? " | undefined" : string.Empty)};");
             break;
->>>>>>> 25d8b337
         }
     }
 }