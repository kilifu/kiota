--- conflicted
+++ resolved
@@ -9,19 +9,10 @@
 {
     public TypeScriptConventionService(LanguageWriter languageWriter)
     {
-<<<<<<< HEAD
-        public TypeScriptConventionService(LanguageWriter languageWriter)
-        {
-            writer = languageWriter;
-        }
-        private readonly LanguageWriter writer;
-        public override string StreamTypeName => "ArrayBuffer";
-=======
         writer = languageWriter;
     }
     private readonly LanguageWriter writer;
-    public override string StreamTypeName => "ReadableStream";
->>>>>>> 69b3516c
+    public override string StreamTypeName => "ArrayBuffer";
 
     public override string VoidTypeName => throw new NotImplementedException();
 
