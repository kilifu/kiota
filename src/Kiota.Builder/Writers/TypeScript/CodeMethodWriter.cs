﻿using System;
using System.Collections.Generic;
using System.Linq;
using System.Transactions;
using Kiota.Builder.Extensions;
using Kiota.Builder.Writers.Extensions;

namespace Kiota.Builder.Writers.TypeScript;
public class CodeMethodWriter : BaseElementWriter<CodeMethod, TypeScriptConventionService>
{
    public CodeMethodWriter(TypeScriptConventionService conventionService) : base(conventionService) { }
    private TypeScriptConventionService localConventions;

    private const string ModelClassSuffix = "Impl";
    public override void WriteCodeElement(CodeMethod codeElement, LanguageWriter writer)
    {
        if (codeElement == null) throw new ArgumentNullException(nameof(codeElement));
        if (codeElement.ReturnType == null) throw new InvalidOperationException($"{nameof(codeElement.ReturnType)} should not be null");
        if (writer == null) throw new ArgumentNullException(nameof(writer));
        if (codeElement.Parent is CodeFunction) return;
        if (!(codeElement.Parent is CodeClass)) throw new InvalidOperationException("the parent of a method should be a class");

        localConventions = new TypeScriptConventionService(writer); //because we allow inline type definitions for methods parameters
        var returnType = localConventions.GetTypeString(codeElement.ReturnType, codeElement);
        var isVoid = "void".Equals(returnType, StringComparison.OrdinalIgnoreCase);
        WriteMethodDocumentation(codeElement, writer, isVoid);
        WriteMethodPrototype(codeElement, writer, returnType, isVoid);
        writer.IncreaseIndent();
        var parentClass = codeElement.Parent as CodeClass;
        var inherits = parentClass.StartBlock.Inherits != null && !parentClass.IsErrorDefinition;
        var requestBodyParam = codeElement.Parameters.OfKind(CodeParameterKind.RequestBody);
        var requestConfigParam = codeElement.Parameters.OfKind(CodeParameterKind.RequestConfiguration);
        var requestParams = new RequestParams(requestBodyParam, requestConfigParam);
        WriteDefensiveStatements(codeElement, writer);
        switch (codeElement.Kind)
        {
            case CodeMethodKind.IndexerBackwardCompatibility:
                WriteIndexerBody(codeElement, parentClass, returnType, writer);
                break;
            case CodeMethodKind.Deserializer:
                WriteDeserializerBody(codeElement, parentClass, writer, inherits);
                break;
            case CodeMethodKind.Serializer:
                WriteSerializerBody(inherits, parentClass, writer);
                break;
            case CodeMethodKind.RequestGenerator:
                WriteRequestGeneratorBody(codeElement, requestParams, parentClass, writer);
                break;
            case CodeMethodKind.RequestExecutor:
                WriteRequestExecutorBody(codeElement, requestParams, isVoid, returnType, writer);
                break;
            case CodeMethodKind.Getter:
                WriteGetterBody(codeElement, writer, parentClass);
                break;
            case CodeMethodKind.Setter:
                WriteSetterBody(codeElement, writer, parentClass);
                break;
            case CodeMethodKind.ClientConstructor:
                WriteConstructorBody(parentClass, codeElement, writer, inherits);
                WriteApiConstructorBody(parentClass, codeElement, writer);
                break;
            case CodeMethodKind.Constructor:
                WriteConstructorBody(parentClass, codeElement, writer, inherits);
                break;
            case CodeMethodKind.RequestBuilderWithParameters:
                WriteRequestBuilderWithParametersBody(codeElement, parentClass, returnType, writer);
                break;
            case CodeMethodKind.QueryParametersMapper:
                WriteQueryParametersMapper(codeElement, parentClass, writer);
                break;
            case CodeMethodKind.Factory:
                throw new InvalidOperationException("Factory methods are implemented as functions in TypeScript");
            case CodeMethodKind.RawUrlConstructor:
                throw new InvalidOperationException("RawUrlConstructor is not supported as typescript relies on union types.");
            case CodeMethodKind.RequestBuilderBackwardCompatibility:
                throw new InvalidOperationException("RequestBuilderBackwardCompatibility is not supported as the request builders are implemented by properties.");
            default:
                WriteDefaultMethodBody(codeElement, writer);
                break;
        }
        writer.DecreaseIndent();
        writer.WriteLine("};");
    }

    private static void WriteQueryParametersMapper(CodeMethod codeElement, CodeClass parentClass, LanguageWriter writer)
    {
        var parameter = codeElement.Parameters.FirstOrDefault(x => x.IsOfKind(CodeParameterKind.QueryParametersMapperParameter));
        if (parameter == null) throw new InvalidOperationException("QueryParametersMapper should have a parameter of type QueryParametersMapper");
        var parameterName = parameter.Name.ToFirstCharacterLowerCase();
        writer.WriteLine($"switch({parameterName}) {{");
        writer.IncreaseIndent();
        var escapedProperties = parentClass.Properties.Where(x => x.IsOfKind(CodePropertyKind.QueryParameter) && x.IsNameEscaped);
        foreach (var escapedProperty in escapedProperties)
        {
            writer.WriteLine($"case \"{escapedProperty.Name}\": return \"{escapedProperty.SerializationName}\";");
        }
        writer.WriteLine($"default: return {parameterName};");
        writer.CloseBlock();
    }

    internal static void WriteDefensiveStatements(CodeMethod codeElement, LanguageWriter writer)
    {
        if (codeElement.IsOfKind(CodeMethodKind.Setter)) return;

        foreach (var parameter in codeElement.Parameters.Where(x => !x.Optional).OrderBy(x => x.Name))
        {
            var parameterName = parameter.Name.ToFirstCharacterLowerCase();
            writer.WriteLine($"if(!{parameterName}) throw new Error(\"{parameterName} cannot be undefined\");");
        }
    }
    private void WriteIndexerBody(CodeMethod codeElement, CodeClass parentClass, string returnType, LanguageWriter writer)
    {
        var pathParametersProperty = parentClass.GetPropertyOfKind(CodePropertyKind.PathParameters);
        localConventions.AddParametersAssignment(writer, pathParametersProperty.Type, $"this.{pathParametersProperty.Name}",
            (codeElement.OriginalIndexer.IndexType, codeElement.OriginalIndexer.SerializationName, "id"));
        localConventions.AddRequestBuilderBody(parentClass, returnType, writer, conventions.TempDictionaryVarName);
    }
    private void WriteRequestBuilderWithParametersBody(CodeMethod codeElement, CodeClass parentClass, string returnType, LanguageWriter writer)
    {
        var codePathParameters = codeElement.Parameters
                                                    .Where(x => x.IsOfKind(CodeParameterKind.Path));
        localConventions.AddRequestBuilderBody(parentClass, returnType, writer, pathParameters: codePathParameters);
    }
    private static void WriteApiConstructorBody(CodeClass parentClass, CodeMethod method, LanguageWriter writer)
    {
        var requestAdapterProperty = parentClass.GetPropertyOfKind(CodePropertyKind.RequestAdapter);
        var backingStoreParameter = method.Parameters.FirstOrDefault(x => x.IsOfKind(CodeParameterKind.BackingStore));
        var requestAdapterPropertyName = requestAdapterProperty.Name.ToFirstCharacterLowerCase();
        WriteSerializationRegistration(method.SerializerModules, writer, "registerDefaultSerializer");
        WriteSerializationRegistration(method.DeserializerModules, writer, "registerDefaultDeserializer");
        writer.WriteLine($"if ({requestAdapterPropertyName}.baseUrl === undefined || {requestAdapterPropertyName}.baseUrl === \"\") {{");
        writer.IncreaseIndent();
        writer.WriteLine($"{requestAdapterPropertyName}.baseUrl = \"{method.BaseUrl}\";");
        writer.CloseBlock();
        if (backingStoreParameter != null)
            writer.WriteLine($"this.{requestAdapterPropertyName}.enableBackingStore({backingStoreParameter.Name});");
    }
    private static void WriteSerializationRegistration(HashSet<string> serializationModules, LanguageWriter writer, string methodName)
    {
        if (serializationModules != null)
            foreach (var module in serializationModules)
                writer.WriteLine($"{methodName}({module});");
    }
    private void WriteConstructorBody(CodeClass parentClass, CodeMethod currentMethod, LanguageWriter writer, bool inherits)
    {
        if (!parentClass.IsOfKind(CodeClassKind.Model) && (inherits || parentClass.IsErrorDefinition))
            writer.WriteLine("super();");
        var propertiesWithDefaultValues = new List<CodePropertyKind> {
            CodePropertyKind.BackingStore,
            CodePropertyKind.RequestBuilder,
            CodePropertyKind.UrlTemplate,
            CodePropertyKind.PathParameters,
        };
        foreach (var propWithDefault in parentClass.GetPropertiesOfKind(propertiesWithDefaultValues.ToArray())
                                        .Where(x => !string.IsNullOrEmpty(x.DefaultValue))
                                        .OrderByDescending(x => x.Kind)
                                        .ThenBy(x => x.Name))
        {
            writer.WriteLine($"this.{propWithDefault.NamePrefix}{propWithDefault.Name.ToFirstCharacterLowerCase()} = {propWithDefault.DefaultValue};");
        }

        if (parentClass.IsOfKind(CodeClassKind.RequestBuilder))
        {
            if (currentMethod.IsOfKind(CodeMethodKind.Constructor))
            {
                var pathParametersParam = currentMethod.Parameters.FirstOrDefault(x => x.IsOfKind(CodeParameterKind.PathParameters));
                localConventions.AddParametersAssignment(writer,
                                                    pathParametersParam.Type.AllTypes.OfType<CodeType>().FirstOrDefault(),
                                                    pathParametersParam.Name.ToFirstCharacterLowerCase(),
                                                    currentMethod.Parameters
                                                                .Where(x => x.IsOfKind(CodeParameterKind.Path))
                                                                .Select(x => (x.Type, string.IsNullOrEmpty(x.SerializationName) ? x.Name : x.SerializationName, x.Name.ToFirstCharacterLowerCase()))
                                                                .ToArray());
                AssignPropertyFromParameter(parentClass, currentMethod, CodeParameterKind.PathParameters, CodePropertyKind.PathParameters, writer, conventions.TempDictionaryVarName);
            }
            AssignPropertyFromParameter(parentClass, currentMethod, CodeParameterKind.RequestAdapter, CodePropertyKind.RequestAdapter, writer);
        }

        if (parentClass.IsOfKind(CodeClassKind.Model))
        {
            ConstructorBodyForModelClass(parentClass, writer, currentMethod);
        }
    }

    private static void ConstructorBodyForModelClass(CodeClass codeClass, LanguageWriter writer, CodeMethod currentMethod)
    {
        var codeInterfaceName = currentMethod.Parameters.FirstOrDefault(x => x.Type is CodeType type && type.TypeDefinition is CodeInterface).Name;
        if (codeClass.StartBlock.Inherits != null)
        {
            if (codeClass.StartBlock.Inherits.TypeDefinition != null)
            {
                writer.WriteLine($"super({codeInterfaceName});");
            }
            else
            {   
                // For Error Model Classes.
                writer.WriteLine($"super();");
            }
        }

        foreach (var prop in codeClass.Properties)
        {
            var interfaceProperty = $"{codeInterfaceName}?.{prop.Name.ToFirstCharacterLowerCase()}";
            if (prop.IsOfKind(CodePropertyKind.AdditionalData))
            {
                writer.WriteLine($"this.{prop.NamePrefix}{prop.Name.ToFirstCharacterLowerCase()} = {interfaceProperty} ? {interfaceProperty}! : {prop.DefaultValue};");
            }
            else
            {
                writer.WriteLine($"this.{prop.NamePrefix}{prop.Name.ToFirstCharacterLowerCase()} = {interfaceProperty};");
            }
        }
    }
    private static void AssignPropertyFromParameter(CodeClass parentClass, CodeMethod currentMethod, CodeParameterKind parameterKind, CodePropertyKind propertyKind, LanguageWriter writer, string variableName = default)
    {
        var property = parentClass.GetPropertyOfKind(propertyKind);
        if (property != null)
        {
            var parameter = currentMethod.Parameters.FirstOrDefault(x => x.IsOfKind(parameterKind));
            if (!string.IsNullOrEmpty(variableName))
                writer.WriteLine($"this.{property.Name.ToFirstCharacterLowerCase()} = {variableName};");
            else if (parameter != null)
                writer.WriteLine($"this.{property.Name.ToFirstCharacterLowerCase()} = {parameter.Name};");
        }
    }
    private static void WriteSetterBody(CodeMethod codeElement, LanguageWriter writer, CodeClass parentClass)
    {
        var backingStore = parentClass.GetBackingStoreProperty();
        if (backingStore == null)
            writer.WriteLine($"this.{codeElement.AccessedProperty?.NamePrefix}{codeElement.AccessedProperty?.Name?.ToFirstCharacterLowerCase()} = value;");
        else
            writer.WriteLine($"this.{backingStore.NamePrefix}{backingStore.Name.ToFirstCharacterLowerCase()}.set(\"{codeElement.AccessedProperty?.Name?.ToFirstCharacterLowerCase()}\", value);");
    }
    private void WriteGetterBody(CodeMethod codeElement, LanguageWriter writer, CodeClass parentClass)
    {
        var backingStore = parentClass.GetBackingStoreProperty();
        if (backingStore == null)
            writer.WriteLine($"return this.{codeElement.AccessedProperty?.NamePrefix}{codeElement.AccessedProperty?.Name?.ToFirstCharacterLowerCase()};");
        else
            if (!(codeElement.AccessedProperty?.Type?.IsNullable ?? true) &&
                !(codeElement.AccessedProperty?.ReadOnly ?? true) &&
                !string.IsNullOrEmpty(codeElement.AccessedProperty?.DefaultValue))
        {
            writer.WriteLines($"let value = this.{backingStore.NamePrefix}{backingStore.Name.ToFirstCharacterLowerCase()}.get<{conventions.GetTypeString(codeElement.AccessedProperty.Type, codeElement)}>(\"{codeElement.AccessedProperty.Name.ToFirstCharacterLowerCase()}\");",
                "if(!value) {");
            writer.IncreaseIndent();
            writer.WriteLines($"value = {codeElement.AccessedProperty.DefaultValue};",
                $"this.{codeElement.AccessedProperty?.NamePrefix}{codeElement.AccessedProperty?.Name?.ToFirstCharacterLowerCase()} = value;");
            writer.DecreaseIndent();
            writer.WriteLines("}", "return value;");
        }
        else
            writer.WriteLine($"return this.{backingStore.NamePrefix}{backingStore.Name.ToFirstCharacterLowerCase()}.get(\"{codeElement.AccessedProperty?.Name?.ToFirstCharacterLowerCase()}\");");

    }
    private static void WriteDefaultMethodBody(CodeMethod codeElement, LanguageWriter writer)
    {
        var promisePrefix = codeElement.IsAsync ? "Promise.resolve(" : string.Empty;
        var promiseSuffix = codeElement.IsAsync ? ")" : string.Empty;
        writer.WriteLine($"return {promisePrefix}{(codeElement.ReturnType.Name.Equals("string") ? "''" : "{} as any")}{promiseSuffix};");
    }
    private void WriteDeserializerBody(CodeMethod codeElement, CodeClass parentClass, LanguageWriter writer, bool inherits)
    {
        writer.WriteLine($"return {{{(inherits ? $"...super.{codeElement.Name.ToFirstCharacterLowerCase()}()," : string.Empty)}");
        writer.IncreaseIndent();
        foreach (var otherProp in parentClass.GetPropertiesOfKind(CodePropertyKind.Custom))
        {
            writer.WriteLine($"\"{otherProp.SerializationName ?? otherProp.Name.ToFirstCharacterLowerCase()}\": n => {{ this.{otherProp.Name.ToFirstCharacterLowerCase()} = n.{GetDeserializationMethodName(otherProp.Type)}; }},");
        }
        writer.DecreaseIndent();
        writer.WriteLine("};");
    }
    private void WriteRequestExecutorBody(CodeMethod codeElement, RequestParams requestParams, bool isVoid, string returnType, LanguageWriter writer)
    {
        if (codeElement.HttpMethod == null) throw new InvalidOperationException("http method cannot be null");

        var generatorMethodName = (codeElement.Parent as CodeClass)
                                            .Methods
                                            .FirstOrDefault(x => x.IsOfKind(CodeMethodKind.RequestGenerator) && x.HttpMethod == codeElement.HttpMethod)
                                            ?.Name
                                            ?.ToFirstCharacterLowerCase();
        writer.WriteLine($"const requestInfo = this.{generatorMethodName}(");
        var requestInfoParameters = new CodeParameter[] { requestParams.requestBody, requestParams.requestConfiguration }
                                        .Select(x => x?.Name).Where(x => x != null);
        if (requestInfoParameters.Any())
        {
            writer.IncreaseIndent();
            writer.WriteLine(requestInfoParameters.Aggregate((x, y) => $"{x}, {y}"));
            writer.DecreaseIndent();
        }
        writer.WriteLine(");");
        var isStream = localConventions.StreamTypeName.Equals(returnType, StringComparison.OrdinalIgnoreCase);
        var returnTypeWithoutCollectionSymbol = GetReturnTypeWithoutCollectionSymbol(codeElement, returnType);
        var genericTypeForSendMethod = GetSendRequestMethodName(isVoid, isStream, codeElement.ReturnType.IsCollection, returnTypeWithoutCollectionSymbol);
        var newFactoryParameter = GetTypeFactory(isVoid, isStream, returnTypeWithoutCollectionSymbol);
        var errorMappingVarName = "undefined";
        if (codeElement.ErrorMappings.Any())
        {
            errorMappingVarName = "errorMapping";
            writer.WriteLine($"const {errorMappingVarName}: Record<string, ParsableFactory<Parsable>> = {{");
            writer.IncreaseIndent();
            foreach (var errorMapping in codeElement.ErrorMappings)
            {
                writer.WriteLine($"\"{errorMapping.Key.ToUpperInvariant()}\": {GetFactoryMethodName(errorMapping.Value.Name)},");
            }
            writer.CloseBlock("};");
        }
        writer.WriteLine($"return this.requestAdapter?.{genericTypeForSendMethod}(requestInfo,{newFactoryParameter} responseHandler, {errorMappingVarName}) ?? Promise.reject(new Error('http core is null'));");
    }
    private string GetReturnTypeWithoutCollectionSymbol(CodeMethod codeElement, string fullTypeName)
    {
        if (!codeElement.ReturnType.IsCollection) return fullTypeName;
        var clone = codeElement.ReturnType.Clone() as CodeTypeBase;
        clone.CollectionKind = CodeTypeBase.CodeTypeCollectionKind.None;
        return conventions.GetTypeString(clone, codeElement);
    }
    private const string RequestInfoVarName = "requestInfo";
    private void WriteRequestGeneratorBody(CodeMethod codeElement, RequestParams requestParams, CodeClass currentClass, LanguageWriter writer)
    {
        if (codeElement.HttpMethod == null) throw new InvalidOperationException("http method cannot be null");

        var urlTemplateParamsProperty = currentClass.GetPropertyOfKind(CodePropertyKind.PathParameters);
        var urlTemplateProperty = currentClass.GetPropertyOfKind(CodePropertyKind.UrlTemplate);
        var requestAdapterProperty = currentClass.GetPropertyOfKind(CodePropertyKind.RequestAdapter);
        writer.WriteLines($"const {RequestInfoVarName} = new RequestInformation();",
                            $"{RequestInfoVarName}.urlTemplate = {GetPropertyCall(urlTemplateProperty, "''")};",
                            $"{RequestInfoVarName}.pathParameters = {GetPropertyCall(urlTemplateParamsProperty, "''")};",
                            $"{RequestInfoVarName}.httpMethod = HttpMethod.{codeElement.HttpMethod.ToString().ToUpperInvariant()};");
<<<<<<< HEAD
        if (requestParams.requestConfiguration != null)
        {
=======
        if(codeElement.AcceptedResponseTypes.Any())
            writer.WriteLine($"{RequestInfoVarName}.headers[\"Accept\"] = \"{string.Join(", ", codeElement.AcceptedResponseTypes)}\";");
        if(requestParams.requestConfiguration != null) {
>>>>>>> 10413539
            writer.WriteLine($"if ({requestParams.requestConfiguration.Name}) {{");
            writer.IncreaseIndent();
            var headers = requestParams.Headers;
            if (headers != null)
                writer.WriteLine($"{RequestInfoVarName}.addRequestHeaders({requestParams.requestConfiguration.Name}.{headers.Name});");
            var queryString = requestParams.QueryParameters;
            if (queryString != null)
                writer.WriteLines($"{RequestInfoVarName}.setQueryStringParametersFromRawObject({requestParams.requestConfiguration.Name}.{queryString.Name});");
            var options = requestParams.Options;
            if (options != null)
                writer.WriteLine($"{RequestInfoVarName}.addRequestOptions({requestParams.requestConfiguration.Name}.{options.Name});");
            writer.CloseBlock();
        }
<<<<<<< HEAD
        if (requestParams.requestBody != null)
        {
            ComposeContentInRequestGeneratorBody(requestParams.requestBody, requestAdapterProperty, codeElement.ContentType, writer);
=======
        if(requestParams.requestBody != null) {
            if(requestParams.requestBody.Type.Name.Equals(localConventions.StreamTypeName, StringComparison.OrdinalIgnoreCase))
                writer.WriteLine($"{RequestInfoVarName}.setStreamContent({requestParams.requestBody.Name});");
            else {
                var spreadOperator = requestParams.requestBody.Type.AllTypes.First().IsCollection ? "..." : string.Empty;
                var setMethodName = requestParams.requestBody.Type is CodeType bodyType && bodyType.TypeDefinition is CodeClass ? "setContentFromParsable" : "setContentFromScalar";
                writer.WriteLine($"{RequestInfoVarName}.{setMethodName}(this.{requestAdapterProperty.Name.ToFirstCharacterLowerCase()}, \"{codeElement.RequestBodyContentType}\", {spreadOperator}{requestParams.requestBody.Name});");
            }
>>>>>>> 10413539
        }

        writer.WriteLine($"return {RequestInfoVarName};");
    }

    private void ComposeContentInRequestGeneratorBody(CodeParameter requestBody, CodeProperty requestAdapterProperty, string contentType, LanguageWriter writer)
    {
        if (requestBody.Type.Name.Equals(localConventions.StreamTypeName, StringComparison.OrdinalIgnoreCase))
            writer.WriteLine($"{RequestInfoVarName}.setStreamContent({requestBody.Name});");
        else
        {
            var spreadOperator = requestBody.Type.AllTypes.First().IsCollection ? "..." : string.Empty;
            var setMethodName = "";
            var body = "";
            if (IsCodeClassOrInterface(requestBody.Type))
            {
                setMethodName = "setContentFromParsable";
                writer.WriteLine($"const parsableBody = new {requestBody.Type.Name}{ModelClassSuffix}(body)");
                body = "parsableBody";
            }
            else
            {
                setMethodName = "setContentFromScalar";
                body = $"{spreadOperator}{requestBody.Name}";
            }
            writer.WriteLine($"{RequestInfoVarName}.{setMethodName}(this.{requestAdapterProperty.Name.ToFirstCharacterLowerCase()}, \"{contentType}\", {body});");
        }
    }
    private static string GetPropertyCall(CodeProperty property, string defaultValue) => property == null ? defaultValue : $"this.{property.Name}";
    private void WriteSerializerBody(bool inherits, CodeClass parentClass, LanguageWriter writer)
    {
        var additionalDataProperty = parentClass.GetPropertyOfKind(CodePropertyKind.AdditionalData);
        if (inherits)
            writer.WriteLine("super.serialize(writer);");
        foreach (var otherProp in parentClass.GetPropertiesOfKind(CodePropertyKind.Custom))
        {
            WritePropertySerializer(otherProp, writer);
        }
        if (additionalDataProperty != null)
            writer.WriteLine($"writer.writeAdditionalData(this.{additionalDataProperty.Name.ToFirstCharacterLowerCase()});");
    }

    private void WritePropertySerializer(CodeProperty codeProperty, LanguageWriter writer)
    {
        var isCollectionOfEnum = codeProperty.Type is CodeType cType && cType.IsCollection && cType.TypeDefinition is CodeEnum;
        var spreadOperator = isCollectionOfEnum ? "..." : string.Empty;
        var codePropertyName = codeProperty.Name.ToFirstCharacterLowerCase();
        var undefinedPrefix = isCollectionOfEnum ? $"this.{codePropertyName} && " : string.Empty;
        var isCollection = codeProperty.Type.CollectionKind != CodeTypeBase.CodeTypeCollectionKind.None && codeProperty.Type is CodeType currentType && currentType.TypeDefinition != null;
        var str = "";

        if (isCollection && !isCollectionOfEnum)
        {
            writer.Write($"if(this.{codePropertyName} && this.{codePropertyName}.length != 0){{");
            str = ConvertPropertyValueToInstanceArray(codePropertyName, codeProperty.Type, writer);
        }
        else
        {
            writer.WriteLine($"if(this.{codePropertyName}){{");
            var propertyType = localConventions.TranslateType(codeProperty.Type);
            str = IsPredefinedType(codeProperty.Type) || !IsCodeClassOrInterface(codeProperty.Type) ? $"{spreadOperator}this.{codePropertyName}" : $"new {propertyType}{ModelClassSuffix}(this.{codePropertyName})";
        }

        writer.IncreaseIndent();
        writer.WriteLine($"{undefinedPrefix}writer.{GetSerializationMethodName(codeProperty.Type)}(\"{codeProperty.SerializationName ?? codePropertyName}\", {str});");
        writer.DecreaseIndent();
        writer.WriteLine("}");
    }

    private static bool IsCodeClassOrInterface(CodeTypeBase propType)
    {
        return propType is CodeType currentType && (currentType.TypeDefinition is CodeClass || currentType.TypeDefinition is CodeInterface);
    }

    private string ConvertPropertyValueToInstanceArray(string propertyName, CodeTypeBase propType, LanguageWriter writer)
    {
        var propertyType = localConventions.TranslateType(propType);
        if (IsCodeClassOrInterface(propType))
        {
            propertyType = propertyType + ModelClassSuffix;
        }

        var arrayName = $"{propertyName}ArrValue".ToFirstCharacterLowerCase();

        writer.WriteLine($"const {arrayName}: {propertyType}[] = []; this.{propertyName}?.forEach(element => {{{arrayName}.push(new {propertyType}(element));}});");
        return arrayName;
    }

    private void WriteMethodDocumentation(CodeMethod code, LanguageWriter writer, bool isVoid)
    {
        var isDescriptionPresent = !string.IsNullOrEmpty(code.Description);
        var parametersWithDescription = code.Parameters.Where(x => !string.IsNullOrEmpty(code.Description));
        if (isDescriptionPresent || parametersWithDescription.Any())
        {
            writer.WriteLine(localConventions.DocCommentStart);
            if (isDescriptionPresent)
                writer.WriteLine($"{localConventions.DocCommentPrefix}{TypeScriptConventionService.RemoveInvalidDescriptionCharacters(code.Description)}");
            foreach (var paramWithDescription in parametersWithDescription.OrderBy(x => x.Name))
                writer.WriteLine($"{localConventions.DocCommentPrefix}@param {paramWithDescription.Name} {TypeScriptConventionService.RemoveInvalidDescriptionCharacters(paramWithDescription.Description)}");

            if (!isVoid)
                if (code.IsAsync)
                    writer.WriteLine($"{localConventions.DocCommentPrefix}@returns a Promise of {code.ReturnType.Name.ToFirstCharacterUpperCase()}");
                else
                    writer.WriteLine($"{localConventions.DocCommentPrefix}@returns a {code.ReturnType.Name}");
            writer.WriteLine(localConventions.DocCommentEnd);
        }
    }
    private static readonly CodeParameterOrderComparer parameterOrderComparer = new();
    private void WriteMethodPrototype(CodeMethod code, LanguageWriter writer, string returnType, bool isVoid)
    {
        WriteMethodPrototypeInternal(code, writer, returnType, isVoid, localConventions, false);
    }
    internal static void WriteMethodPrototypeInternal(CodeMethod code, LanguageWriter writer, string returnType, bool isVoid, TypeScriptConventionService pConventions, bool isFunction)
    {
        var accessModifier = isFunction ? string.Empty : pConventions.GetAccessModifier(code.Access);
        var isConstructor = code.IsOfKind(CodeMethodKind.Constructor, CodeMethodKind.ClientConstructor);
        var methodName = (code.Kind switch
        {
            _ when code.IsAccessor => code.AccessedProperty?.Name,
            _ when isConstructor => "constructor",
            _ => code.Name,
        })?.ToFirstCharacterLowerCase();
        var asyncPrefix = code.IsAsync && code.Kind != CodeMethodKind.RequestExecutor ? " async " : string.Empty;
        var staticPrefix = code.IsStatic && !isFunction ? "static " : string.Empty;
        var functionPrefix = isFunction ? "export function " : " ";
        var parameters = string.Join(", ", code.Parameters.OrderBy(x => x, parameterOrderComparer).Select(p => pConventions.GetParameterSignature(p, code)).ToList());
        var asyncReturnTypePrefix = code.IsAsync ? "Promise<" : string.Empty;
        var asyncReturnTypeSuffix = code.IsAsync ? ">" : string.Empty;
        var nullableSuffix = code.ReturnType.IsNullable && !isVoid ? " | undefined" : string.Empty;
        var accessorPrefix = code.Kind switch
        {
            CodeMethodKind.Getter => "get ",
            CodeMethodKind.Setter => "set ",
            _ => string.Empty
        };
        var shouldHaveTypeSuffix = !code.IsAccessor && !isConstructor;
        var returnTypeSuffix = shouldHaveTypeSuffix ? $" : {asyncReturnTypePrefix}{returnType}{nullableSuffix}{asyncReturnTypeSuffix}" : string.Empty;
        writer.WriteLine($"{accessModifier}{functionPrefix}{accessorPrefix}{staticPrefix}{methodName}{asyncPrefix}({parameters}){returnTypeSuffix} {{");
    }
    private string GetDeserializationMethodName(CodeTypeBase propType)
    {
        var isCollection = propType.CollectionKind != CodeTypeBase.CodeTypeCollectionKind.None;
        var propertyType = localConventions.TranslateType(propType);
        if (propType is CodeType currentType)
        {
            if (currentType.TypeDefinition is CodeEnum currentEnum)
                return $"getEnumValue{(currentEnum.Flags || isCollection ? "s" : string.Empty)}<{currentEnum.Name.ToFirstCharacterUpperCase()}>({propertyType.ToFirstCharacterUpperCase()})";
            else if (isCollection)
                if (currentType.TypeDefinition == null)
                    return $"getCollectionOfPrimitiveValues<{propertyType.ToFirstCharacterLowerCase()}>()";
                else
                    return $"getCollectionOfObjectValues<{propertyType.ToFirstCharacterUpperCase()}{ModelClassSuffix}>({GetFactoryMethodName(propertyType)})";
        }
        return propertyType switch
        {
            "string" or "boolean" or "number" or "Guid" or "Date" or "DateOnly" or "TimeOnly" or "Duration" => $"get{propertyType.ToFirstCharacterUpperCase()}Value()",
            _ => $"getObjectValue<{propertyType.ToFirstCharacterUpperCase()}{ModelClassSuffix}>({GetFactoryMethodName(propertyType)})",
        };
    }

    private bool IsPredefinedType(CodeTypeBase propType)
    {
        var propertyType = localConventions.TranslateType(propType);
        return propertyType switch
        {
            "string" or "boolean" or "number" or "Guid" or "Date" or "DateOnly" or "TimeOnly" or "Duration" => true,
            _ => false,
        };

    }

    private static string GetFactoryMethodName(string targetClassName) =>
        $"create{(targetClassName.EndsWith(ModelClassSuffix) ? targetClassName.Split(ModelClassSuffix)[0] : targetClassName).ToFirstCharacterUpperCase()}FromDiscriminatorValue";

    private string GetSerializationMethodName(CodeTypeBase propType)
    {
        var propertyType = localConventions.TranslateType(propType);
        if (propType is CodeType currentType)
        {
            var result = GetSerializationMethodNameForCodeType(currentType, propertyType);
            if (!String.IsNullOrWhiteSpace(result))
            {
                return result;
            }
        }
        return propertyType switch
        {
            "string" or "boolean" or "number" or "Guid" or "Date" or "DateOnly" or "TimeOnly" or "Duration" => $"write{propertyType.ToFirstCharacterUpperCase()}Value",
            _ => $"writeObjectValue<{propertyType.ToFirstCharacterUpperCase()}{ModelClassSuffix}>",
        };
    }

    private static string GetSerializationMethodNameForCodeType(CodeType propType, string propertyType)
    {
        var isCollection = propType.CollectionKind != CodeTypeBase.CodeTypeCollectionKind.None;
        if (propType.TypeDefinition is CodeEnum currentEnum)
            return $"writeEnumValue<{currentEnum.Name.ToFirstCharacterUpperCase()}>";
        else if (isCollection)
        {
            if (propType.TypeDefinition == null)
                return $"writeCollectionOfPrimitiveValues<{propertyType.ToFirstCharacterLowerCase()}>";
            else
                return $"writeCollectionOfObjectValues<{propertyType.ToFirstCharacterUpperCase()}{(IsCodeClassOrInterface(propType) ? ModelClassSuffix : String.Empty)}>";
        }
        return null;
    }
    private string GetTypeFactory(bool isVoid, bool isStream, string returnType)
    {
        if (isVoid) return string.Empty;
        else if (isStream || conventions.IsPrimitiveType(returnType)) return $" \"{returnType}\",";
        else return $" {GetFactoryMethodName(returnType)},";
    }
    private string GetSendRequestMethodName(bool isVoid, bool isStream, bool isCollection, string returnType)
    {
        if (isVoid) return "sendNoResponseContentAsync";
        else if (isCollection)
        {
            if (conventions.IsPrimitiveType(returnType)) return $"sendCollectionOfPrimitiveAsync<{returnType}>";
            else return $"sendCollectionAsync<{returnType}>";
        }
        else if (isStream || conventions.IsPrimitiveType(returnType)) return $"sendPrimitiveAsync<{returnType}>";
        else return $"sendAsync<{returnType}>";
    }
}<|MERGE_RESOLUTION|>--- conflicted
+++ resolved
@@ -326,14 +326,9 @@
                             $"{RequestInfoVarName}.urlTemplate = {GetPropertyCall(urlTemplateProperty, "''")};",
                             $"{RequestInfoVarName}.pathParameters = {GetPropertyCall(urlTemplateParamsProperty, "''")};",
                             $"{RequestInfoVarName}.httpMethod = HttpMethod.{codeElement.HttpMethod.ToString().ToUpperInvariant()};");
-<<<<<<< HEAD
-        if (requestParams.requestConfiguration != null)
-        {
-=======
         if(codeElement.AcceptedResponseTypes.Any())
             writer.WriteLine($"{RequestInfoVarName}.headers[\"Accept\"] = \"{string.Join(", ", codeElement.AcceptedResponseTypes)}\";");
         if(requestParams.requestConfiguration != null) {
->>>>>>> 10413539
             writer.WriteLine($"if ({requestParams.requestConfiguration.Name}) {{");
             writer.IncreaseIndent();
             var headers = requestParams.Headers;
@@ -347,20 +342,9 @@
                 writer.WriteLine($"{RequestInfoVarName}.addRequestOptions({requestParams.requestConfiguration.Name}.{options.Name});");
             writer.CloseBlock();
         }
-<<<<<<< HEAD
         if (requestParams.requestBody != null)
         {
-            ComposeContentInRequestGeneratorBody(requestParams.requestBody, requestAdapterProperty, codeElement.ContentType, writer);
-=======
-        if(requestParams.requestBody != null) {
-            if(requestParams.requestBody.Type.Name.Equals(localConventions.StreamTypeName, StringComparison.OrdinalIgnoreCase))
-                writer.WriteLine($"{RequestInfoVarName}.setStreamContent({requestParams.requestBody.Name});");
-            else {
-                var spreadOperator = requestParams.requestBody.Type.AllTypes.First().IsCollection ? "..." : string.Empty;
-                var setMethodName = requestParams.requestBody.Type is CodeType bodyType && bodyType.TypeDefinition is CodeClass ? "setContentFromParsable" : "setContentFromScalar";
-                writer.WriteLine($"{RequestInfoVarName}.{setMethodName}(this.{requestAdapterProperty.Name.ToFirstCharacterLowerCase()}, \"{codeElement.RequestBodyContentType}\", {spreadOperator}{requestParams.requestBody.Name});");
-            }
->>>>>>> 10413539
+            ComposeContentInRequestGeneratorBody(requestParams.requestBody, requestAdapterProperty, codeElement.RequestBodyContentType, writer);
         }
 
         writer.WriteLine($"return {RequestInfoVarName};");
