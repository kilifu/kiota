﻿using System;
using System.Collections.Generic;
using System.Linq;

using Kiota.Builder.CodeDOM;
using Kiota.Builder.Extensions;

namespace Kiota.Builder.Writers.TypeScript;
public class CodeMethodWriter : BaseElementWriter<CodeMethod, TypeScriptConventionService>
{
    public CodeMethodWriter(TypeScriptConventionService conventionService, bool usesBackingStore) : base(conventionService){
        _usesBackingStore = usesBackingStore;
    }
    private const string ModelClassSuffix = "Impl";
    private TypeScriptConventionService localConventions;
    private readonly bool _usesBackingStore;

    public override void WriteCodeElement(CodeMethod codeElement, LanguageWriter writer)
    {
<<<<<<< HEAD
        if (codeElement == null) throw new ArgumentNullException(nameof(codeElement));
        if (codeElement.ReturnType == null) throw new InvalidOperationException($"{nameof(codeElement.ReturnType)} should not be null");
        if (writer == null) throw new ArgumentNullException(nameof(writer));
        if (codeElement.Parent is CodeFunction) return;
        if (!(codeElement.Parent is CodeClass)) throw new InvalidOperationException("the parent of a method should be a class");
=======
        ArgumentNullException.ThrowIfNull(codeElement);
        if(codeElement.ReturnType == null) throw new InvalidOperationException($"{nameof(codeElement.ReturnType)} should not be null");
        ArgumentNullException.ThrowIfNull(writer);
        if(codeElement.Parent is CodeFunction) return;
        if(!(codeElement.Parent is CodeClass)) throw new InvalidOperationException("the parent of a method should be a class");
>>>>>>> 4bdd7357

        localConventions = new TypeScriptConventionService(writer); //because we allow inline type definitions for methods parameters
        var returnType = localConventions.GetTypeString(codeElement.ReturnType, codeElement);
        var isVoid = "void".Equals(returnType, StringComparison.OrdinalIgnoreCase);
        WriteMethodDocumentation(codeElement, writer, isVoid);
        WriteMethodPrototype(codeElement, writer, returnType, isVoid);
        writer.IncreaseIndent();
        var parentClass = codeElement.Parent as CodeClass;
        var inherits = parentClass.StartBlock.Inherits != null && !parentClass.IsErrorDefinition;
        var requestBodyParam = codeElement.Parameters.OfKind(CodeParameterKind.RequestBody);
        var requestConfigParam = codeElement.Parameters.OfKind(CodeParameterKind.RequestConfiguration);
        var requestParams = new RequestParams(requestBodyParam, requestConfigParam);
        WriteDefensiveStatements(codeElement, writer);
        switch (codeElement.Kind)
        {
            case CodeMethodKind.IndexerBackwardCompatibility:
                WriteIndexerBody(codeElement, parentClass, returnType, writer);
                break;
            case CodeMethodKind.Deserializer:
                WriteDeserializerBody(codeElement, parentClass, writer, inherits);
                break;
            case CodeMethodKind.Serializer:
                WriteSerializerBody(inherits, parentClass, writer);
                break;
            case CodeMethodKind.RequestGenerator:
                WriteRequestGeneratorBody(codeElement, requestParams, parentClass, writer);
                break;
            case CodeMethodKind.RequestExecutor:
                WriteRequestExecutorBody(codeElement, requestParams, isVoid, returnType, writer);
                break;
            case CodeMethodKind.Getter:
                WriteGetterBody(codeElement, writer, parentClass);
                break;
            case CodeMethodKind.Setter:
                WriteSetterBody(codeElement, writer, parentClass);
                break;
            case CodeMethodKind.ClientConstructor:
                WriteConstructorBody(parentClass, codeElement, writer, inherits);
                WriteApiConstructorBody(parentClass, codeElement, writer);
                break;
            case CodeMethodKind.Constructor:
                WriteConstructorBody(parentClass, codeElement, writer, inherits);
                break;
            case CodeMethodKind.RequestBuilderWithParameters:
                WriteRequestBuilderWithParametersBody(codeElement, parentClass, returnType, writer);
                break;
            case CodeMethodKind.QueryParametersMapper:
                WriteQueryParametersMapper(codeElement, parentClass, writer);
                break;
            case CodeMethodKind.Factory:
                throw new InvalidOperationException("Factory methods are implemented as functions in TypeScript");
            case CodeMethodKind.RawUrlConstructor:
                throw new InvalidOperationException("RawUrlConstructor is not supported as typescript relies on union types.");
            case CodeMethodKind.RequestBuilderBackwardCompatibility:
                throw new InvalidOperationException("RequestBuilderBackwardCompatibility is not supported as the request builders are implemented by properties.");
            default:
                WriteDefaultMethodBody(codeElement, writer);
                break;
        }
        writer.DecreaseIndent();
        writer.WriteLine("};");
    }

    private static void WriteQueryParametersMapper(CodeMethod codeElement, CodeClass parentClass, LanguageWriter writer)
    {
        var parameter = codeElement.Parameters.FirstOrDefault(x => x.IsOfKind(CodeParameterKind.QueryParametersMapperParameter));
        if (parameter == null) throw new InvalidOperationException("QueryParametersMapper should have a parameter of type QueryParametersMapper");
        var parameterName = parameter.Name.ToFirstCharacterLowerCase();
        writer.WriteLine($"switch({parameterName}) {{");
        writer.IncreaseIndent();
        var escapedProperties = parentClass.Properties.Where(x => x.IsOfKind(CodePropertyKind.QueryParameter) && x.IsNameEscaped);
        foreach (var escapedProperty in escapedProperties)
        {
            writer.WriteLine($"case \"{escapedProperty.Name}\": return \"{escapedProperty.SerializationName}\";");
        }
        writer.WriteLine($"default: return {parameterName};");
        writer.CloseBlock();
    }

    internal static void WriteDefensiveStatements(CodeMethod codeElement, LanguageWriter writer)
    {
        if (codeElement.IsOfKind(CodeMethodKind.Setter)) return;

        foreach (var parameter in codeElement.Parameters.Where(x => !x.Optional).OrderBy(x => x.Name))
        {
            var parameterName = parameter.Name.ToFirstCharacterLowerCase();
            writer.WriteLine($"if(!{parameterName}) throw new Error(\"{parameterName} cannot be undefined\");");
        }
    }
    private void WriteIndexerBody(CodeMethod codeElement, CodeClass parentClass, string returnType, LanguageWriter writer)
    {
        var pathParametersProperty = parentClass.GetPropertyOfKind(CodePropertyKind.PathParameters);
        localConventions.AddParametersAssignment(writer, pathParametersProperty.Type, $"this.{pathParametersProperty.Name}",
            (codeElement.OriginalIndexer.IndexType, codeElement.OriginalIndexer.SerializationName, "id"));
        localConventions.AddRequestBuilderBody(parentClass, returnType, writer, conventions.TempDictionaryVarName);
    }
    private void WriteRequestBuilderWithParametersBody(CodeMethod codeElement, CodeClass parentClass, string returnType, LanguageWriter writer)
    {
        var codePathParameters = codeElement.Parameters
                                                    .Where(x => x.IsOfKind(CodeParameterKind.Path));
        localConventions.AddRequestBuilderBody(parentClass, returnType, writer, pathParameters: codePathParameters);
    }
    private static void WriteApiConstructorBody(CodeClass parentClass, CodeMethod method, LanguageWriter writer)
    {
        var requestAdapterProperty = parentClass.GetPropertyOfKind(CodePropertyKind.RequestAdapter);
        var backingStoreParameter = method.Parameters.FirstOrDefault(x => x.IsOfKind(CodeParameterKind.BackingStore));
        var requestAdapterPropertyName = requestAdapterProperty.Name.ToFirstCharacterLowerCase();
        WriteSerializationRegistration(method.SerializerModules, writer, "registerDefaultSerializer");
        WriteSerializationRegistration(method.DeserializerModules, writer, "registerDefaultDeserializer");
<<<<<<< HEAD
        writer.WriteLine($"if ({requestAdapterPropertyName}.baseUrl === undefined || {requestAdapterPropertyName}.baseUrl === \"\") {{");
        writer.IncreaseIndent();
        writer.WriteLine($"{requestAdapterPropertyName}.baseUrl = \"{method.BaseUrl}\";");
        writer.CloseBlock();
        if (backingStoreParameter != null)
=======
        if(!string.IsNullOrEmpty(method.BaseUrl)) {
            writer.WriteLine($"if ({requestAdapterPropertyName}.baseUrl === undefined || {requestAdapterPropertyName}.baseUrl === \"\") {{");
            writer.IncreaseIndent();
            writer.WriteLine($"{requestAdapterPropertyName}.baseUrl = \"{method.BaseUrl}\";");
            writer.CloseBlock();
        }
        if(backingStoreParameter != null)
>>>>>>> 4bdd7357
            writer.WriteLine($"this.{requestAdapterPropertyName}.enableBackingStore({backingStoreParameter.Name});");
    }
    private static void WriteSerializationRegistration(HashSet<string> serializationModules, LanguageWriter writer, string methodName)
    {
        if (serializationModules != null)
            foreach (var module in serializationModules)
                writer.WriteLine($"{methodName}({module});");
    }
    private CodePropertyKind[] _DirectAccessProperties;
    private CodePropertyKind[] DirectAccessProperties { get {
        if(_DirectAccessProperties == null) {
            var directAccessProperties = new List<CodePropertyKind> {
                CodePropertyKind.BackingStore,
                CodePropertyKind.RequestBuilder,
                CodePropertyKind.UrlTemplate,
                CodePropertyKind.PathParameters
            };
            if(!_usesBackingStore) {
                directAccessProperties.Add(CodePropertyKind.AdditionalData);
            }
            _DirectAccessProperties = directAccessProperties.ToArray();
        }
        return _DirectAccessProperties;
    }}
    private CodePropertyKind[] _SetterAccessProperties;
    private CodePropertyKind[] SetterAccessProperties {
        get {
            if (_SetterAccessProperties == null) {
                _SetterAccessProperties = new[] {
                    CodePropertyKind.AdditionalData, //additional data and custom properties need to use the accessors in case of backing store use
                    CodePropertyKind.Custom
                }.Except(DirectAccessProperties)
                .ToArray();
            }
            return _SetterAccessProperties;
        }
    }
    private void WriteConstructorBody(CodeClass parentClass, CodeMethod currentMethod, LanguageWriter writer, bool inherits)
    {
        if (!parentClass.IsOfKind(CodeClassKind.Model) && (inherits || parentClass.IsErrorDefinition))
            writer.WriteLine("super();");
        
        foreach (var propWithDefault in parentClass.GetPropertiesOfKind(DirectAccessProperties)
                                        .Where(static x => !string.IsNullOrEmpty(x.DefaultValue))
                                        .OrderByDescending(static x => x.Kind)
                                        .ThenBy(static x => x.Name))
        {
            writer.WriteLine($"this.{propWithDefault.NamePrefix}{propWithDefault.Name.ToFirstCharacterLowerCase()} = {propWithDefault.DefaultValue};");
        }
        
        foreach(var propWithDefault in parentClass.GetPropertiesOfKind(SetterAccessProperties)
                                        .Where(static x => !string.IsNullOrEmpty(x.DefaultValue))
                                        .OrderByDescending(static x => x.Kind)
                                        .ThenBy(static x => x.Name)) {
            writer.WriteLine($"this.{propWithDefault.Name.ToFirstCharacterLowerCase()} = {propWithDefault.DefaultValue};");
        }
<<<<<<< HEAD

        if (parentClass.IsOfKind(CodeClassKind.RequestBuilder))
        {
            if (currentMethod.IsOfKind(CodeMethodKind.Constructor))
            {
                var pathParametersParam = currentMethod.Parameters.FirstOrDefault(x => x.IsOfKind(CodeParameterKind.PathParameters));
                localConventions.AddParametersAssignment(writer,
=======
        if(parentClass.IsOfKind(CodeClassKind.RequestBuilder)) {
            if(currentMethod.IsOfKind(CodeMethodKind.Constructor) &&
                currentMethod.Parameters.FirstOrDefault(x => x.IsOfKind(CodeParameterKind.PathParameters)) is CodeParameter pathParametersParam) {
                localConventions.AddParametersAssignment(writer, 
>>>>>>> 4bdd7357
                                                    pathParametersParam.Type.AllTypes.OfType<CodeType>().FirstOrDefault(),
                                                    pathParametersParam.Name.ToFirstCharacterLowerCase(),
                                                    currentMethod.Parameters
                                                                .Where(x => x.IsOfKind(CodeParameterKind.Path))
                                                                .Select(x => (x.Type, string.IsNullOrEmpty(x.SerializationName) ? x.Name : x.SerializationName, x.Name.ToFirstCharacterLowerCase()))
                                                                .ToArray());
                AssignPropertyFromParameter(parentClass, currentMethod, CodeParameterKind.PathParameters, CodePropertyKind.PathParameters, writer, conventions.TempDictionaryVarName);
            }
            AssignPropertyFromParameter(parentClass, currentMethod, CodeParameterKind.RequestAdapter, CodePropertyKind.RequestAdapter, writer);
        }

        if (parentClass.IsOfKind(CodeClassKind.Model))
        {
            ConstructorBodyForModelClass(parentClass, writer, currentMethod);
        }
    }

    private static void ConstructorBodyForModelClass(CodeClass codeClass, LanguageWriter writer, CodeMethod currentMethod)
    {
        var codeInterfaceName = currentMethod.Parameters.FirstOrDefault(x => x.Type is CodeType type && type.TypeDefinition is CodeInterface).Name;
        if (codeClass.StartBlock.Inherits != null)
        {
            if (codeClass.StartBlock.Inherits.TypeDefinition != null)
            {
                writer.WriteLine($"super({codeInterfaceName});");
            }
            else
            {
                // For Error Model Classes.
                writer.WriteLine($"super();");
            }
        }

        foreach (var prop in codeClass.Properties)
        {
            var interfaceProperty = $"{codeInterfaceName}?.{prop.Name.ToFirstCharacterLowerCase()}";
            if (prop.IsOfKind(CodePropertyKind.AdditionalData))
            {
                writer.WriteLine($"this.{prop.NamePrefix}{prop.Name.ToFirstCharacterLowerCase()} = {interfaceProperty} ? {interfaceProperty}! : {prop.DefaultValue};");
            }
            else
            {
                writer.WriteLine($"this.{prop.NamePrefix}{prop.Name.ToFirstCharacterLowerCase()} = {interfaceProperty};");
            }
        }
    }
    private static void AssignPropertyFromParameter(CodeClass parentClass, CodeMethod currentMethod, CodeParameterKind parameterKind, CodePropertyKind propertyKind, LanguageWriter writer, string variableName = default)
    {
        var property = parentClass.GetPropertyOfKind(propertyKind);
        if (property != null)
        {
            var parameter = currentMethod.Parameters.FirstOrDefault(x => x.IsOfKind(parameterKind));
            if (!string.IsNullOrEmpty(variableName))
                writer.WriteLine($"this.{property.Name.ToFirstCharacterLowerCase()} = {variableName};");
            else if (parameter != null)
                writer.WriteLine($"this.{property.Name.ToFirstCharacterLowerCase()} = {parameter.Name};");
        }
    }
    private void WriteSetterBody(CodeMethod codeElement, LanguageWriter writer, CodeClass parentClass)
    {
        writer.WriteLine("if(value) {");
        writer.IncreaseIndent();
        var backingStore = parentClass.GetBackingStoreProperty();
        var property = codeElement.AccessedProperty;
        var properyType = property.Type is CodeType type && type.TypeDefinition is CodeInterface @interface ? @interface.Name : "";

        var propertyValue = "";
        if (IsCodePropertyCollection(property))
        {
            propertyValue = ConvertPropertyValueToInstanceArray(property.Name, property.Type, writer);
        }
        else
        {
            propertyValue = !String.IsNullOrWhiteSpace(properyType) ? $"value instanceof {properyType}{ModelClassSuffix}? value as {properyType}{ModelClassSuffix}: new {properyType}{ModelClassSuffix}(value)" : "value";
        }

        if (backingStore == null)
            writer.WriteLine($"this.{codeElement.AccessedProperty?.NamePrefix}{property?.Name?.ToFirstCharacterLowerCase()} = {propertyValue};");
        else
            writer.WriteLine($"this.{backingStore.NamePrefix}{backingStore.Name.ToFirstCharacterLowerCase()}.set(\"{property?.Name?.ToFirstCharacterLowerCase()}\", {propertyValue});");
        writer.DecreaseIndent();
        writer.WriteLine("}");
    }

    private static bool IsCodePropertyCollection(CodeProperty property)
    {
        return property?.Type?.CollectionKind != CodeTypeBase.CodeTypeCollectionKind.None && property?.Type is CodeType currentType && currentType?.TypeDefinition != null;
    }

    private void WriteGetterBody(CodeMethod codeElement, LanguageWriter writer, CodeClass parentClass)
    {
        var backingStore = parentClass.GetBackingStoreProperty();
        if (backingStore == null)
            writer.WriteLine($"return this.{codeElement.AccessedProperty?.NamePrefix}{codeElement.AccessedProperty?.Name?.ToFirstCharacterLowerCase()};");
        else
            if (!(codeElement.AccessedProperty?.Type?.IsNullable ?? true) &&
                !(codeElement.AccessedProperty?.ReadOnly ?? true) &&
                !string.IsNullOrEmpty(codeElement.AccessedProperty?.DefaultValue))
        {
            writer.WriteLines($"let value = this.{backingStore.NamePrefix}{backingStore.Name.ToFirstCharacterLowerCase()}.get<{conventions.GetTypeString(codeElement.AccessedProperty.Type, codeElement)}>(\"{codeElement.AccessedProperty.Name.ToFirstCharacterLowerCase()}\");",
                "if(!value) {");
            writer.IncreaseIndent();
            writer.WriteLines($"value = {codeElement.AccessedProperty.DefaultValue};",
                $"this.{codeElement.AccessedProperty?.NamePrefix}{codeElement.AccessedProperty?.Name?.ToFirstCharacterLowerCase()} = value;");
            writer.DecreaseIndent();
            writer.WriteLines("}", "return value;");
        }
        else
            writer.WriteLine($"return this.{backingStore.NamePrefix}{backingStore.Name.ToFirstCharacterLowerCase()}.get(\"{codeElement.AccessedProperty?.Name?.ToFirstCharacterLowerCase()}\");");

    }
    private static void WriteDefaultMethodBody(CodeMethod codeElement, LanguageWriter writer)
    {
        var promisePrefix = codeElement.IsAsync ? "Promise.resolve(" : string.Empty;
        var promiseSuffix = codeElement.IsAsync ? ")" : string.Empty;
        writer.WriteLine($"return {promisePrefix}{(codeElement.ReturnType.Name.Equals("string") ? "''" : "{} as any")}{promiseSuffix};");
    }
    private void WriteDeserializerBody(CodeMethod codeElement, CodeClass parentClass, LanguageWriter writer, bool inherits)
    {
        writer.WriteLine($"return {{{(inherits ? $"...super.{codeElement.Name.ToFirstCharacterLowerCase()}()," : string.Empty)}");
        writer.IncreaseIndent();
        foreach (var otherProp in parentClass.GetPropertiesOfKind(CodePropertyKind.Custom).Where(static x => !x.ExistsInBaseType))
        {
            writer.WriteLine($"\"{otherProp.SerializationName ?? otherProp.Name.ToFirstCharacterLowerCase()}\": n => {{ this.{otherProp.Name.ToFirstCharacterLowerCase()} = n.{GetDeserializationMethodName(otherProp.Type)}; }},");
        }
        writer.DecreaseIndent();
        writer.WriteLine("};");
    }
    private void WriteRequestExecutorBody(CodeMethod codeElement, RequestParams requestParams, bool isVoid, string returnType, LanguageWriter writer)
    {
        if (codeElement.HttpMethod == null) throw new InvalidOperationException("http method cannot be null");

        var generatorMethodName = (codeElement.Parent as CodeClass)
                                            .Methods
                                            .FirstOrDefault(x => x.IsOfKind(CodeMethodKind.RequestGenerator) && x.HttpMethod == codeElement.HttpMethod)
                                            ?.Name
                                            ?.ToFirstCharacterLowerCase();
        writer.WriteLine($"const requestInfo = this.{generatorMethodName}(");
        var requestInfoParameters = new[] { requestParams.requestBody, requestParams.requestConfiguration }
                                        .Select(x => x?.Name).Where(x => x != null);
        if (requestInfoParameters.Any())
        {
            writer.IncreaseIndent();
            writer.WriteLine(requestInfoParameters.Aggregate((x, y) => $"{x}, {y}"));
            writer.DecreaseIndent();
        }
        writer.WriteLine(");");
        var isStream = localConventions.StreamTypeName.Equals(returnType, StringComparison.OrdinalIgnoreCase);
        var returnTypeWithoutCollectionSymbol = GetReturnTypeWithoutCollectionSymbol(codeElement, returnType);
        var genericTypeForSendMethod = GetSendRequestMethodName(isVoid, isStream, codeElement.ReturnType.IsCollection, returnTypeWithoutCollectionSymbol);
        var newFactoryParameter = GetTypeFactory(isVoid, isStream, returnTypeWithoutCollectionSymbol);
        var errorMappingVarName = "undefined";
        if (codeElement.ErrorMappings.Any())
        {
            errorMappingVarName = "errorMapping";
            writer.WriteLine($"const {errorMappingVarName}: Record<string, ParsableFactory<Parsable>> = {{");
            writer.IncreaseIndent();
            foreach (var errorMapping in codeElement.ErrorMappings)
            {
                writer.WriteLine($"\"{errorMapping.Key.ToUpperInvariant()}\": {GetFactoryMethodName(errorMapping.Value.Name)},");
            }
            writer.CloseBlock("};");
        }
        writer.WriteLine($"return this.requestAdapter?.{genericTypeForSendMethod}(requestInfo,{newFactoryParameter} responseHandler, {errorMappingVarName}) ?? Promise.reject(new Error('request adapter is null'));");
    }
    private string GetReturnTypeWithoutCollectionSymbol(CodeMethod codeElement, string fullTypeName)
    {
        if (!codeElement.ReturnType.IsCollection) return fullTypeName;
        var clone = codeElement.ReturnType.Clone() as CodeTypeBase;
        clone.CollectionKind = CodeTypeBase.CodeTypeCollectionKind.None;
        return conventions.GetTypeString(clone, codeElement);
    }
    private const string RequestInfoVarName = "requestInfo";
    private void WriteRequestGeneratorBody(CodeMethod codeElement, RequestParams requestParams, CodeClass currentClass, LanguageWriter writer)
    {
        if (codeElement.HttpMethod == null) throw new InvalidOperationException("http method cannot be null");

        var urlTemplateParamsProperty = currentClass.GetPropertyOfKind(CodePropertyKind.PathParameters);
        var urlTemplateProperty = currentClass.GetPropertyOfKind(CodePropertyKind.UrlTemplate);
        var requestAdapterProperty = currentClass.GetPropertyOfKind(CodePropertyKind.RequestAdapter);
        writer.WriteLines($"const {RequestInfoVarName} = new RequestInformation();",
                            $"{RequestInfoVarName}.urlTemplate = {GetPropertyCall(urlTemplateProperty, "''")};",
                            $"{RequestInfoVarName}.pathParameters = {GetPropertyCall(urlTemplateParamsProperty, "''")};",
                            $"{RequestInfoVarName}.httpMethod = HttpMethod.{codeElement.HttpMethod.ToString().ToUpperInvariant()};");
        if (codeElement.AcceptedResponseTypes.Any())
            writer.WriteLine($"{RequestInfoVarName}.headers[\"Accept\"] = \"{string.Join(", ", codeElement.AcceptedResponseTypes)}\";");
        if (requestParams.requestConfiguration != null)
        {
            writer.WriteLine($"if ({requestParams.requestConfiguration.Name}) {{");
            writer.IncreaseIndent();
            var headers = requestParams.Headers;
            if (headers != null)
                writer.WriteLine($"{RequestInfoVarName}.addRequestHeaders({requestParams.requestConfiguration.Name}.{headers.Name});");
            var queryString = requestParams.QueryParameters;
            if (queryString != null)
                writer.WriteLines($"{RequestInfoVarName}.setQueryStringParametersFromRawObject({requestParams.requestConfiguration.Name}.{queryString.Name});");
            var options = requestParams.Options;
            if (options != null)
                writer.WriteLine($"{RequestInfoVarName}.addRequestOptions({requestParams.requestConfiguration.Name}.{options.Name});");
            writer.CloseBlock();
        }
<<<<<<< HEAD
        if (requestParams.requestBody != null)
        {
            ComposeContentInRequestGeneratorBody(requestParams.requestBody, requestAdapterProperty, codeElement.RequestBodyContentType, writer);
=======
        if(requestParams.requestBody != null) {
            if(requestParams.requestBody.Type.Name.Equals(localConventions.StreamTypeName, StringComparison.OrdinalIgnoreCase))
                writer.WriteLine($"{RequestInfoVarName}.setStreamContent({requestParams.requestBody.Name});");
            else {
                var setMethodName = requestParams.requestBody.Type is CodeType bodyType && bodyType.TypeDefinition is CodeClass ? "setContentFromParsable" : "setContentFromScalar";
                writer.WriteLine($"{RequestInfoVarName}.{setMethodName}(this.{requestAdapterProperty.Name.ToFirstCharacterLowerCase()}, \"{codeElement.RequestBodyContentType}\", {requestParams.requestBody.Name});");
            }
>>>>>>> 4bdd7357
        }

        writer.WriteLine($"return {RequestInfoVarName};");
    }

    private void ComposeContentInRequestGeneratorBody(CodeParameter requestBody, CodeProperty requestAdapterProperty, string contentType, LanguageWriter writer)
    {
        if (requestBody.Type.Name.Equals(localConventions.StreamTypeName, StringComparison.OrdinalIgnoreCase))
            writer.WriteLine($"{RequestInfoVarName}.setStreamContent({requestBody.Name});");
        else
        {
            var spreadOperator = requestBody.Type.AllTypes.First().IsCollection ? "..." : string.Empty;
            var setMethodName = "";
            var body = "";
            if (IsCodeClassOrInterface(requestBody.Type))
            {
                setMethodName = "setContentFromParsable";
                writer.WriteLine($"const parsableBody = new {requestBody.Type.Name}{ModelClassSuffix}(body)");
                body = "parsableBody";
            }
            else
            {
                setMethodName = "setContentFromScalar";
                body = $"{spreadOperator}{requestBody.Name}";
            }
            writer.WriteLine($"{RequestInfoVarName}.{setMethodName}(this.{requestAdapterProperty.Name.ToFirstCharacterLowerCase()}, \"{contentType}\", {body});");
        }
    }
    private static string GetPropertyCall(CodeProperty property, string defaultValue) => property == null ? defaultValue : $"this.{property.Name}";
    private void WriteSerializerBody(bool inherits, CodeClass parentClass, LanguageWriter writer)
    {
        var additionalDataProperty = parentClass.GetPropertyOfKind(CodePropertyKind.AdditionalData);
        if (inherits)
            writer.WriteLine("super.serialize(writer);");
<<<<<<< HEAD
        foreach (var otherProp in parentClass.GetPropertiesOfKind(CodePropertyKind.Custom).Where(static x => !x.ExistsInBaseType))
        {
            WritePropertySerializer(otherProp, writer);
=======
        foreach(var otherProp in parentClass.GetPropertiesOfKind(CodePropertyKind.Custom).Where(static x => !x.ExistsInBaseType && !x.ReadOnly)) {
            var isCollectionOfEnum = otherProp.Type is CodeType cType && cType.IsCollection && cType.TypeDefinition is CodeEnum;
            var spreadOperator = isCollectionOfEnum ? "..." : string.Empty;
            var otherPropName = otherProp.Name.ToFirstCharacterLowerCase();
            var undefinedPrefix = isCollectionOfEnum ? $"this.{otherPropName} && " : string.Empty;
            writer.WriteLine($"{undefinedPrefix}writer.{GetSerializationMethodName(otherProp.Type)}(\"{otherProp.SerializationName ?? otherPropName}\", {spreadOperator}this.{otherPropName});");
>>>>>>> 4bdd7357
        }
        if (additionalDataProperty != null)
            writer.WriteLine($"writer.writeAdditionalData(this.{additionalDataProperty.Name.ToFirstCharacterLowerCase()});");
    }

    private void WritePropertySerializer(CodeProperty codeProperty, LanguageWriter writer)
    {
        var isCollectionOfEnum = codeProperty.Type is CodeType cType && cType.IsCollection && cType.TypeDefinition is CodeEnum;
        var spreadOperator = isCollectionOfEnum ? "..." : string.Empty;
        var codePropertyName = codeProperty.Name.ToFirstCharacterLowerCase();
        var undefinedPrefix = isCollectionOfEnum ? $"this.{codePropertyName} && " : string.Empty;
        var isCollection = codeProperty.Type.CollectionKind != CodeTypeBase.CodeTypeCollectionKind.None && codeProperty.Type is CodeType currentType && currentType.TypeDefinition != null;
        var str = "";

        if (isCollection && !isCollectionOfEnum)
        {
            writer.Write($"if(this.{codePropertyName} && this.{codePropertyName}.length != 0){{");
            str = ConvertPropertyValueToInstanceArray(codePropertyName, codeProperty.Type, writer);
        }
        else
        {
            writer.WriteLine($"if(this.{codePropertyName}){{");
            var propertyType = localConventions.TranslateType(codeProperty.Type);
            str = IsPredefinedType(codeProperty.Type) || !IsCodeClassOrInterface(codeProperty.Type) ? $"{spreadOperator}this.{codePropertyName}" : $"(this.{codePropertyName} instanceof {propertyType}{ModelClassSuffix}? this.{codePropertyName} as {propertyType}{ModelClassSuffix}: new {propertyType}{ModelClassSuffix}(this.{codePropertyName}))";
        }

        writer.IncreaseIndent();
        writer.WriteLine($"{undefinedPrefix}writer.{GetSerializationMethodName(codeProperty.Type)}(\"{codeProperty.SerializationName ?? codePropertyName}\", {str});");
        writer.DecreaseIndent();
        writer.WriteLine("}");
    }

    private static bool IsCodeClassOrInterface(CodeTypeBase propType)
    {
        return propType is CodeType currentType && (currentType.TypeDefinition is CodeClass || currentType.TypeDefinition is CodeInterface);
    }

    private string ConvertPropertyValueToInstanceArray(string propertyName, CodeTypeBase propType, LanguageWriter writer)
    {
        var propertyType = localConventions.TranslateType(propType);
        if (IsCodeClassOrInterface(propType))
        {
            propertyType = propertyType + ModelClassSuffix;
        }

        var arrayName = $"{propertyName}ArrValue".ToFirstCharacterLowerCase();

        writer.WriteLine($"const {arrayName}: {propertyType}[] = [];");
        writer.WriteLine($"this.{propertyName.ToFirstCharacterLowerCase()}?.forEach(element => {{");
        writer.IncreaseIndent();
        writer.WriteLine($"{arrayName}.push((element instanceof {propertyType}? element as {propertyType}:new {propertyType}(element)));");
        writer.DecreaseIndent();
        writer.WriteLine("});");
        return arrayName;
    }

    private void WriteMethodDocumentation(CodeMethod code, LanguageWriter writer, bool isVoid)
    {
        var isDescriptionPresent = !string.IsNullOrEmpty(code.Description);
        var parametersWithDescription = code.Parameters.Where(x => !string.IsNullOrEmpty(code.Description));
        if (isDescriptionPresent || parametersWithDescription.Any())
        {
            writer.WriteLine(localConventions.DocCommentStart);
            if (isDescriptionPresent)
                writer.WriteLine($"{localConventions.DocCommentPrefix}{TypeScriptConventionService.RemoveInvalidDescriptionCharacters(code.Description)}");
            foreach (var paramWithDescription in parametersWithDescription.OrderBy(x => x.Name))
                writer.WriteLine($"{localConventions.DocCommentPrefix}@param {paramWithDescription.Name} {TypeScriptConventionService.RemoveInvalidDescriptionCharacters(paramWithDescription.Description)}");

            if (!isVoid)
                if (code.IsAsync)
                    writer.WriteLine($"{localConventions.DocCommentPrefix}@returns a Promise of {code.ReturnType.Name.ToFirstCharacterUpperCase()}");
                else
                    writer.WriteLine($"{localConventions.DocCommentPrefix}@returns a {code.ReturnType.Name}");
            writer.WriteLine(localConventions.DocCommentEnd);
        }
    }
<<<<<<< HEAD
    private static readonly CodeParameterOrderComparer parameterOrderComparer = new();
    private void WriteMethodPrototype(CodeMethod code, LanguageWriter writer, string returnType, bool isVoid)
    {
=======
    private static readonly BaseCodeParameterOrderComparer parameterOrderComparer = new();
    private void WriteMethodPrototype(CodeMethod code, LanguageWriter writer, string returnType, bool isVoid) {
>>>>>>> 4bdd7357
        WriteMethodPrototypeInternal(code, writer, returnType, isVoid, localConventions, false);
    }
    internal static void WriteMethodPrototypeInternal(CodeMethod code, LanguageWriter writer, string returnType, bool isVoid, TypeScriptConventionService pConventions, bool isFunction)
    {
        var accessModifier = isFunction ? string.Empty : pConventions.GetAccessModifier(code.Access);
        var isConstructor = code.IsOfKind(CodeMethodKind.Constructor, CodeMethodKind.ClientConstructor);
        var methodName = (code.Kind switch
        {
            _ when code.IsAccessor => code.AccessedProperty?.Name,
            _ when isConstructor => "constructor",
            _ => code.Name,
        })?.ToFirstCharacterLowerCase();
        var asyncPrefix = code.IsAsync && code.Kind != CodeMethodKind.RequestExecutor ? " async " : string.Empty;
        var staticPrefix = code.IsStatic && !isFunction ? "static " : string.Empty;
        var functionPrefix = isFunction ? "export function " : " ";
        var parameters = string.Join(", ", code.Parameters.OrderBy(x => x, parameterOrderComparer).Select(p => pConventions.GetParameterSignature(p, code)).ToList());
        var asyncReturnTypePrefix = code.IsAsync ? "Promise<" : string.Empty;
        var asyncReturnTypeSuffix = code.IsAsync ? ">" : string.Empty;
        var nullableSuffix = code.ReturnType.IsNullable && !isVoid ? " | undefined" : string.Empty;
        var accessorPrefix = code.Kind switch
        {
            CodeMethodKind.Getter => "get ",
            CodeMethodKind.Setter => "set ",
            _ => string.Empty
        };
        var shouldHaveTypeSuffix = !code.IsAccessor && !isConstructor;
        var returnTypeSuffix = shouldHaveTypeSuffix ? $" : {asyncReturnTypePrefix}{returnType}{nullableSuffix}{asyncReturnTypeSuffix}" : string.Empty;
        writer.WriteLine($"{accessModifier}{functionPrefix}{accessorPrefix}{staticPrefix}{methodName}{asyncPrefix}({parameters}){returnTypeSuffix} {{");
    }
    private string GetDeserializationMethodName(CodeTypeBase propType)
    {
        var isCollection = propType.CollectionKind != CodeTypeBase.CodeTypeCollectionKind.None;
        var propertyType = localConventions.TranslateType(propType);
<<<<<<< HEAD
        if (propType is CodeType currentType)
        {
            if (currentType.TypeDefinition is CodeEnum currentEnum)
                return $"getEnumValue{(currentEnum.Flags || isCollection ? "s" : string.Empty)}<{currentEnum.Name.ToFirstCharacterUpperCase()}>({propertyType.ToFirstCharacterUpperCase()})";
            else if (isCollection)
                if (currentType.TypeDefinition == null)
=======
        if(propType is CodeType currentType)
        {
            if(currentType.TypeDefinition is CodeEnum currentEnum)
                return $"getEnumValue{(currentEnum.Flags || isCollection ? "s" : string.Empty)}<{currentEnum.Name.ToFirstCharacterUpperCase()}>({propertyType.ToFirstCharacterUpperCase()})";
            if(isCollection)
                if(currentType.TypeDefinition == null)
>>>>>>> 4bdd7357
                    return $"getCollectionOfPrimitiveValues<{propertyType.ToFirstCharacterLowerCase()}>()";
                else
                    return $"getCollectionOfObjectValues<{propertyType.ToFirstCharacterUpperCase()}{ModelClassSuffix}>({GetFactoryMethodName(propertyType)})";
        }
        return propertyType switch
        {
            "string" or "boolean" or "number" or "Guid" or "Date" or "DateOnly" or "TimeOnly" or "Duration" => $"get{propertyType.ToFirstCharacterUpperCase()}Value()",
            _ => $"getObjectValue<{propertyType.ToFirstCharacterUpperCase()}{ModelClassSuffix}>({GetFactoryMethodName(propertyType)})",
        };
    }

    private bool IsPredefinedType(CodeTypeBase propType)
    {
        var propertyType = localConventions.TranslateType(propType);
        return propertyType switch
        {
            "string" or "boolean" or "number" or "Guid" or "Date" or "DateOnly" or "TimeOnly" or "Duration" => true,
            _ => false,
        };

    }

    private static string GetFactoryMethodName(string targetClassName) =>
        $"create{(targetClassName.EndsWith(ModelClassSuffix) ? targetClassName.Split(ModelClassSuffix)[0] : targetClassName).ToFirstCharacterUpperCase()}FromDiscriminatorValue";

    private string GetSerializationMethodName(CodeTypeBase propType)
    {
        var propertyType = localConventions.TranslateType(propType);
<<<<<<< HEAD
        if (propType is CodeType currentType)
        {
            var result = GetSerializationMethodNameForCodeType(currentType, propertyType);
            if (!String.IsNullOrWhiteSpace(result))
            {
                return result;
            }
=======
        if(propType is CodeType currentType)
        {
            if(currentType.TypeDefinition is CodeEnum currentEnum)
                return $"writeEnumValue<{currentEnum.Name.ToFirstCharacterUpperCase()}>";
            if(isCollection)
                if(currentType.TypeDefinition == null)
                    return $"writeCollectionOfPrimitiveValues<{propertyType.ToFirstCharacterLowerCase()}>";
                else
                    return $"writeCollectionOfObjectValues<{propertyType.ToFirstCharacterUpperCase()}>";
>>>>>>> 4bdd7357
        }
        return propertyType switch
        {
            "string" or "boolean" or "number" or "Guid" or "Date" or "DateOnly" or "TimeOnly" or "Duration" => $"write{propertyType.ToFirstCharacterUpperCase()}Value",
            _ => $"writeObjectValue<{propertyType.ToFirstCharacterUpperCase()}{ModelClassSuffix}>",
        };
    }
<<<<<<< HEAD

    private static string GetSerializationMethodNameForCodeType(CodeType propType, string propertyType)
    {
        var isCollection = propType.CollectionKind != CodeTypeBase.CodeTypeCollectionKind.None;
        if (propType.TypeDefinition is CodeEnum currentEnum)
            return $"writeEnumValue<{currentEnum.Name.ToFirstCharacterUpperCase()}>";
        else if (isCollection)
        {
            if (propType.TypeDefinition == null)
                return $"writeCollectionOfPrimitiveValues<{propertyType.ToFirstCharacterLowerCase()}>";
            else
                return $"writeCollectionOfObjectValues<{propertyType.ToFirstCharacterUpperCase()}{(IsCodeClassOrInterface(propType) ? ModelClassSuffix : String.Empty)}>";
        }
        return null;
    }
    private string GetTypeFactory(bool isVoid, bool isStream, string returnType)
    {
        if (isVoid) return string.Empty;
        else if (isStream || conventions.IsPrimitiveType(returnType)) return $" \"{returnType}\",";
        else return $" {GetFactoryMethodName(returnType)},";
    }
    private string GetSendRequestMethodName(bool isVoid, bool isStream, bool isCollection, string returnType)
    {
        if (isVoid) return "sendNoResponseContentAsync";
        else if (isCollection)
        {
            if (conventions.IsPrimitiveType(returnType)) return $"sendCollectionOfPrimitiveAsync<{returnType}>";
            else return $"sendCollectionAsync<{returnType}>";
        }
        else if (isStream || conventions.IsPrimitiveType(returnType)) return $"sendPrimitiveAsync<{returnType}>";
        else return $"sendAsync<{returnType}>";
=======
    private string GetTypeFactory(bool isVoid, bool isStream, string returnType)
    {
        if(isVoid) return string.Empty;
        if(isStream || conventions.IsPrimitiveType(returnType)) return $" \"{returnType}\",";
        return $" {GetFactoryMethodName(returnType)},";
    }
    private string GetSendRequestMethodName(bool isVoid, bool isStream, bool isCollection, string returnType)
    {
        if(isVoid) return "sendNoResponseContentAsync";
        if(isCollection)
        {
            if(conventions.IsPrimitiveType(returnType)) return $"sendCollectionOfPrimitiveAsync<{returnType}>";
            return $"sendCollectionAsync<{returnType}>";
        }

        if(isStream || conventions.IsPrimitiveType(returnType)) return $"sendPrimitiveAsync<{returnType}>";
        return $"sendAsync<{returnType}>";
>>>>>>> 4bdd7357
    }
}<|MERGE_RESOLUTION|>--- conflicted
+++ resolved
@@ -17,19 +17,11 @@
 
     public override void WriteCodeElement(CodeMethod codeElement, LanguageWriter writer)
     {
-<<<<<<< HEAD
-        if (codeElement == null) throw new ArgumentNullException(nameof(codeElement));
-        if (codeElement.ReturnType == null) throw new InvalidOperationException($"{nameof(codeElement.ReturnType)} should not be null");
-        if (writer == null) throw new ArgumentNullException(nameof(writer));
-        if (codeElement.Parent is CodeFunction) return;
-        if (!(codeElement.Parent is CodeClass)) throw new InvalidOperationException("the parent of a method should be a class");
-=======
         ArgumentNullException.ThrowIfNull(codeElement);
         if(codeElement.ReturnType == null) throw new InvalidOperationException($"{nameof(codeElement.ReturnType)} should not be null");
         ArgumentNullException.ThrowIfNull(writer);
         if(codeElement.Parent is CodeFunction) return;
         if(!(codeElement.Parent is CodeClass)) throw new InvalidOperationException("the parent of a method should be a class");
->>>>>>> 4bdd7357
 
         localConventions = new TypeScriptConventionService(writer); //because we allow inline type definitions for methods parameters
         var returnType = localConventions.GetTypeString(codeElement.ReturnType, codeElement);
@@ -139,13 +131,6 @@
         var requestAdapterPropertyName = requestAdapterProperty.Name.ToFirstCharacterLowerCase();
         WriteSerializationRegistration(method.SerializerModules, writer, "registerDefaultSerializer");
         WriteSerializationRegistration(method.DeserializerModules, writer, "registerDefaultDeserializer");
-<<<<<<< HEAD
-        writer.WriteLine($"if ({requestAdapterPropertyName}.baseUrl === undefined || {requestAdapterPropertyName}.baseUrl === \"\") {{");
-        writer.IncreaseIndent();
-        writer.WriteLine($"{requestAdapterPropertyName}.baseUrl = \"{method.BaseUrl}\";");
-        writer.CloseBlock();
-        if (backingStoreParameter != null)
-=======
         if(!string.IsNullOrEmpty(method.BaseUrl)) {
             writer.WriteLine($"if ({requestAdapterPropertyName}.baseUrl === undefined || {requestAdapterPropertyName}.baseUrl === \"\") {{");
             writer.IncreaseIndent();
@@ -153,7 +138,6 @@
             writer.CloseBlock();
         }
         if(backingStoreParameter != null)
->>>>>>> 4bdd7357
             writer.WriteLine($"this.{requestAdapterPropertyName}.enableBackingStore({backingStoreParameter.Name});");
     }
     private static void WriteSerializationRegistration(HashSet<string> serializationModules, LanguageWriter writer, string methodName)
@@ -210,7 +194,6 @@
                                         .ThenBy(static x => x.Name)) {
             writer.WriteLine($"this.{propWithDefault.Name.ToFirstCharacterLowerCase()} = {propWithDefault.DefaultValue};");
         }
-<<<<<<< HEAD
 
         if (parentClass.IsOfKind(CodeClassKind.RequestBuilder))
         {
@@ -218,12 +201,6 @@
             {
                 var pathParametersParam = currentMethod.Parameters.FirstOrDefault(x => x.IsOfKind(CodeParameterKind.PathParameters));
                 localConventions.AddParametersAssignment(writer,
-=======
-        if(parentClass.IsOfKind(CodeClassKind.RequestBuilder)) {
-            if(currentMethod.IsOfKind(CodeMethodKind.Constructor) &&
-                currentMethod.Parameters.FirstOrDefault(x => x.IsOfKind(CodeParameterKind.PathParameters)) is CodeParameter pathParametersParam) {
-                localConventions.AddParametersAssignment(writer, 
->>>>>>> 4bdd7357
                                                     pathParametersParam.Type.AllTypes.OfType<CodeType>().FirstOrDefault(),
                                                     pathParametersParam.Name.ToFirstCharacterLowerCase(),
                                                     currentMethod.Parameters
@@ -425,19 +402,9 @@
                 writer.WriteLine($"{RequestInfoVarName}.addRequestOptions({requestParams.requestConfiguration.Name}.{options.Name});");
             writer.CloseBlock();
         }
-<<<<<<< HEAD
         if (requestParams.requestBody != null)
         {
             ComposeContentInRequestGeneratorBody(requestParams.requestBody, requestAdapterProperty, codeElement.RequestBodyContentType, writer);
-=======
-        if(requestParams.requestBody != null) {
-            if(requestParams.requestBody.Type.Name.Equals(localConventions.StreamTypeName, StringComparison.OrdinalIgnoreCase))
-                writer.WriteLine($"{RequestInfoVarName}.setStreamContent({requestParams.requestBody.Name});");
-            else {
-                var setMethodName = requestParams.requestBody.Type is CodeType bodyType && bodyType.TypeDefinition is CodeClass ? "setContentFromParsable" : "setContentFromScalar";
-                writer.WriteLine($"{RequestInfoVarName}.{setMethodName}(this.{requestAdapterProperty.Name.ToFirstCharacterLowerCase()}, \"{codeElement.RequestBodyContentType}\", {requestParams.requestBody.Name});");
-            }
->>>>>>> 4bdd7357
         }
 
         writer.WriteLine($"return {RequestInfoVarName};");
@@ -472,18 +439,9 @@
         var additionalDataProperty = parentClass.GetPropertyOfKind(CodePropertyKind.AdditionalData);
         if (inherits)
             writer.WriteLine("super.serialize(writer);");
-<<<<<<< HEAD
         foreach (var otherProp in parentClass.GetPropertiesOfKind(CodePropertyKind.Custom).Where(static x => !x.ExistsInBaseType))
         {
             WritePropertySerializer(otherProp, writer);
-=======
-        foreach(var otherProp in parentClass.GetPropertiesOfKind(CodePropertyKind.Custom).Where(static x => !x.ExistsInBaseType && !x.ReadOnly)) {
-            var isCollectionOfEnum = otherProp.Type is CodeType cType && cType.IsCollection && cType.TypeDefinition is CodeEnum;
-            var spreadOperator = isCollectionOfEnum ? "..." : string.Empty;
-            var otherPropName = otherProp.Name.ToFirstCharacterLowerCase();
-            var undefinedPrefix = isCollectionOfEnum ? $"this.{otherPropName} && " : string.Empty;
-            writer.WriteLine($"{undefinedPrefix}writer.{GetSerializationMethodName(otherProp.Type)}(\"{otherProp.SerializationName ?? otherPropName}\", {spreadOperator}this.{otherPropName});");
->>>>>>> 4bdd7357
         }
         if (additionalDataProperty != null)
             writer.WriteLine($"writer.writeAdditionalData(this.{additionalDataProperty.Name.ToFirstCharacterLowerCase()});");
@@ -560,14 +518,9 @@
             writer.WriteLine(localConventions.DocCommentEnd);
         }
     }
-<<<<<<< HEAD
-    private static readonly CodeParameterOrderComparer parameterOrderComparer = new();
+    private static readonly BaseCodeParameterOrderComparer parameterOrderComparer = new();
     private void WriteMethodPrototype(CodeMethod code, LanguageWriter writer, string returnType, bool isVoid)
     {
-=======
-    private static readonly BaseCodeParameterOrderComparer parameterOrderComparer = new();
-    private void WriteMethodPrototype(CodeMethod code, LanguageWriter writer, string returnType, bool isVoid) {
->>>>>>> 4bdd7357
         WriteMethodPrototypeInternal(code, writer, returnType, isVoid, localConventions, false);
     }
     internal static void WriteMethodPrototypeInternal(CodeMethod code, LanguageWriter writer, string returnType, bool isVoid, TypeScriptConventionService pConventions, bool isFunction)
@@ -601,21 +554,12 @@
     {
         var isCollection = propType.CollectionKind != CodeTypeBase.CodeTypeCollectionKind.None;
         var propertyType = localConventions.TranslateType(propType);
-<<<<<<< HEAD
         if (propType is CodeType currentType)
         {
             if (currentType.TypeDefinition is CodeEnum currentEnum)
                 return $"getEnumValue{(currentEnum.Flags || isCollection ? "s" : string.Empty)}<{currentEnum.Name.ToFirstCharacterUpperCase()}>({propertyType.ToFirstCharacterUpperCase()})";
             else if (isCollection)
                 if (currentType.TypeDefinition == null)
-=======
-        if(propType is CodeType currentType)
-        {
-            if(currentType.TypeDefinition is CodeEnum currentEnum)
-                return $"getEnumValue{(currentEnum.Flags || isCollection ? "s" : string.Empty)}<{currentEnum.Name.ToFirstCharacterUpperCase()}>({propertyType.ToFirstCharacterUpperCase()})";
-            if(isCollection)
-                if(currentType.TypeDefinition == null)
->>>>>>> 4bdd7357
                     return $"getCollectionOfPrimitiveValues<{propertyType.ToFirstCharacterLowerCase()}>()";
                 else
                     return $"getCollectionOfObjectValues<{propertyType.ToFirstCharacterUpperCase()}{ModelClassSuffix}>({GetFactoryMethodName(propertyType)})";
@@ -644,7 +588,6 @@
     private string GetSerializationMethodName(CodeTypeBase propType)
     {
         var propertyType = localConventions.TranslateType(propType);
-<<<<<<< HEAD
         if (propType is CodeType currentType)
         {
             var result = GetSerializationMethodNameForCodeType(currentType, propertyType);
@@ -652,17 +595,6 @@
             {
                 return result;
             }
-=======
-        if(propType is CodeType currentType)
-        {
-            if(currentType.TypeDefinition is CodeEnum currentEnum)
-                return $"writeEnumValue<{currentEnum.Name.ToFirstCharacterUpperCase()}>";
-            if(isCollection)
-                if(currentType.TypeDefinition == null)
-                    return $"writeCollectionOfPrimitiveValues<{propertyType.ToFirstCharacterLowerCase()}>";
-                else
-                    return $"writeCollectionOfObjectValues<{propertyType.ToFirstCharacterUpperCase()}>";
->>>>>>> 4bdd7357
         }
         return propertyType switch
         {
@@ -670,7 +602,6 @@
             _ => $"writeObjectValue<{propertyType.ToFirstCharacterUpperCase()}{ModelClassSuffix}>",
         };
     }
-<<<<<<< HEAD
 
     private static string GetSerializationMethodNameForCodeType(CodeType propType, string propertyType)
     {
@@ -702,24 +633,5 @@
         }
         else if (isStream || conventions.IsPrimitiveType(returnType)) return $"sendPrimitiveAsync<{returnType}>";
         else return $"sendAsync<{returnType}>";
-=======
-    private string GetTypeFactory(bool isVoid, bool isStream, string returnType)
-    {
-        if(isVoid) return string.Empty;
-        if(isStream || conventions.IsPrimitiveType(returnType)) return $" \"{returnType}\",";
-        return $" {GetFactoryMethodName(returnType)},";
-    }
-    private string GetSendRequestMethodName(bool isVoid, bool isStream, bool isCollection, string returnType)
-    {
-        if(isVoid) return "sendNoResponseContentAsync";
-        if(isCollection)
-        {
-            if(conventions.IsPrimitiveType(returnType)) return $"sendCollectionOfPrimitiveAsync<{returnType}>";
-            return $"sendCollectionAsync<{returnType}>";
-        }
-
-        if(isStream || conventions.IsPrimitiveType(returnType)) return $"sendPrimitiveAsync<{returnType}>";
-        return $"sendAsync<{returnType}>";
->>>>>>> 4bdd7357
     }
 }