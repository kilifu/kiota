﻿using System;
using System.Collections.Generic;
using System.Linq;
using Kiota.Builder.Extensions;
using Kiota.Builder.Writers.Extensions;

namespace Kiota.Builder.Writers.TypeScript;
public class CodeMethodWriter : BaseElementWriter<CodeMethod, TypeScriptConventionService>
{
    public CodeMethodWriter(TypeScriptConventionService conventionService) : base(conventionService) { }
    private TypeScriptConventionService localConventions;

    private const string ModelClassSuffix = "Impl";
    public override void WriteCodeElement(CodeMethod codeElement, LanguageWriter writer)
    {
        if (codeElement == null) throw new ArgumentNullException(nameof(codeElement));
        if (codeElement.ReturnType == null) throw new InvalidOperationException($"{nameof(codeElement.ReturnType)} should not be null");
        if (writer == null) throw new ArgumentNullException(nameof(writer));
        if (codeElement.Parent is CodeFunction) return;
        if (!(codeElement.Parent is CodeClass)) throw new InvalidOperationException("the parent of a method should be a class");

        localConventions = new TypeScriptConventionService(writer); //because we allow inline type definitions for methods parameters
        var returnType = localConventions.GetTypeString(codeElement.ReturnType, codeElement);
        var isVoid = "void".Equals(returnType, StringComparison.OrdinalIgnoreCase);
        WriteMethodDocumentation(codeElement, writer, isVoid);
        WriteMethodPrototype(codeElement, writer, returnType, isVoid);
        writer.IncreaseIndent();
        var parentClass = codeElement.Parent as CodeClass;
        var inherits = parentClass.StartBlock.Inherits != null && !parentClass.IsErrorDefinition;
        var requestBodyParam = codeElement.Parameters.OfKind(CodeParameterKind.RequestBody);
        var requestConfigParam = codeElement.Parameters.OfKind(CodeParameterKind.RequestConfiguration);
        var requestParams = new RequestParams(requestBodyParam, requestConfigParam);
        WriteDefensiveStatements(codeElement, writer);
        switch (codeElement.Kind)
        {
            case CodeMethodKind.IndexerBackwardCompatibility:
                WriteIndexerBody(codeElement, parentClass, returnType, writer);
                break;
            case CodeMethodKind.Deserializer:
                WriteDeserializerBody(codeElement, parentClass, writer, inherits);
                break;
            case CodeMethodKind.Serializer:
                WriteSerializerBody(inherits, parentClass, writer);
                break;
            case CodeMethodKind.RequestGenerator:
                WriteRequestGeneratorBody(codeElement, requestParams, parentClass, writer);
                break;
            case CodeMethodKind.RequestExecutor:
                WriteRequestExecutorBody(codeElement, requestParams, isVoid, returnType, writer);
                break;
            case CodeMethodKind.Getter:
                WriteGetterBody(codeElement, writer, parentClass);
                break;
            case CodeMethodKind.Setter:
                WriteSetterBody(codeElement, writer, parentClass);
                break;
            case CodeMethodKind.ClientConstructor:
                WriteConstructorBody(parentClass, codeElement, writer, inherits);
                WriteApiConstructorBody(parentClass, codeElement, writer);
                break;
            case CodeMethodKind.Constructor:
                WriteConstructorBody(parentClass, codeElement, writer, inherits);
                break;
            case CodeMethodKind.RequestBuilderWithParameters:
                WriteRequestBuilderWithParametersBody(codeElement, parentClass, returnType, writer);
                break;
            case CodeMethodKind.QueryParametersMapper:
                WriteQueryParametersMapper(codeElement, parentClass, writer);
                break;
            case CodeMethodKind.Factory:
                throw new InvalidOperationException("Factory methods are implemented as functions in TypeScript");
            case CodeMethodKind.RawUrlConstructor:
                throw new InvalidOperationException("RawUrlConstructor is not supported as typescript relies on union types.");
            case CodeMethodKind.RequestBuilderBackwardCompatibility:
                throw new InvalidOperationException("RequestBuilderBackwardCompatibility is not supported as the request builders are implemented by properties.");
            default:
                WriteDefaultMethodBody(codeElement, writer);
                break;
        }
        writer.DecreaseIndent();
        writer.WriteLine("};");
    }

    private static void WriteQueryParametersMapper(CodeMethod codeElement, CodeClass parentClass, LanguageWriter writer)
    {
        var parameter = codeElement.Parameters.FirstOrDefault(x => x.IsOfKind(CodeParameterKind.QueryParametersMapperParameter));
        if (parameter == null) throw new InvalidOperationException("QueryParametersMapper should have a parameter of type QueryParametersMapper");
        var parameterName = parameter.Name.ToFirstCharacterLowerCase();
        writer.WriteLine($"switch({parameterName}) {{");
        writer.IncreaseIndent();
        var escapedProperties = parentClass.Properties.Where(x => x.IsOfKind(CodePropertyKind.QueryParameter) && x.IsNameEscaped);
        foreach (var escapedProperty in escapedProperties)
        {
            writer.WriteLine($"case \"{escapedProperty.Name}\": return \"{escapedProperty.SerializationName}\";");
        }
        writer.WriteLine($"default: return {parameterName};");
        writer.CloseBlock();
    }

    internal static void WriteDefensiveStatements(CodeMethod codeElement, LanguageWriter writer)
    {
        if (codeElement.IsOfKind(CodeMethodKind.Setter)) return;

        foreach (var parameter in codeElement.Parameters.Where(x => !x.Optional).OrderBy(x => x.Name))
        {
            var parameterName = parameter.Name.ToFirstCharacterLowerCase();
            writer.WriteLine($"if(!{parameterName}) throw new Error(\"{parameterName} cannot be undefined\");");
        }
    }
    private void WriteIndexerBody(CodeMethod codeElement, CodeClass parentClass, string returnType, LanguageWriter writer)
    {
        var pathParametersProperty = parentClass.GetPropertyOfKind(CodePropertyKind.PathParameters);
        localConventions.AddParametersAssignment(writer, pathParametersProperty.Type, $"this.{pathParametersProperty.Name}",
            (codeElement.OriginalIndexer.IndexType, codeElement.OriginalIndexer.SerializationName, "id"));
        localConventions.AddRequestBuilderBody(parentClass, returnType, writer, conventions.TempDictionaryVarName);
    }
    private void WriteRequestBuilderWithParametersBody(CodeMethod codeElement, CodeClass parentClass, string returnType, LanguageWriter writer)
    {
        var codePathParameters = codeElement.Parameters
                                                    .Where(x => x.IsOfKind(CodeParameterKind.Path));
        localConventions.AddRequestBuilderBody(parentClass, returnType, writer, pathParameters: codePathParameters);
    }
    private static void WriteApiConstructorBody(CodeClass parentClass, CodeMethod method, LanguageWriter writer)
    {
        var requestAdapterProperty = parentClass.GetPropertyOfKind(CodePropertyKind.RequestAdapter);
        var backingStoreParameter = method.Parameters.FirstOrDefault(x => x.IsOfKind(CodeParameterKind.BackingStore));
        var requestAdapterPropertyName = requestAdapterProperty.Name.ToFirstCharacterLowerCase();
        WriteSerializationRegistration(method.SerializerModules, writer, "registerDefaultSerializer");
        WriteSerializationRegistration(method.DeserializerModules, writer, "registerDefaultDeserializer");
        writer.WriteLine($"if ({requestAdapterPropertyName}.baseUrl === undefined || {requestAdapterPropertyName}.baseUrl === \"\") {{");
        writer.IncreaseIndent();
        writer.WriteLine($"{requestAdapterPropertyName}.baseUrl = \"{method.BaseUrl}\";");
        writer.CloseBlock();
        if (backingStoreParameter != null)
            writer.WriteLine($"this.{requestAdapterPropertyName}.enableBackingStore({backingStoreParameter.Name});");
    }
    private static void WriteSerializationRegistration(List<string> serializationModules, LanguageWriter writer, string methodName)
    {
        if (serializationModules != null)
            foreach (var module in serializationModules)
                writer.WriteLine($"{methodName}({module});");
    }
    private void WriteConstructorBody(CodeClass parentClass, CodeMethod currentMethod, LanguageWriter writer, bool inherits)
    {
        if (inherits || parentClass.IsErrorDefinition)
            writer.WriteLine("super();");
        var propertiesWithDefaultValues = new List<CodePropertyKind> {
            CodePropertyKind.AdditionalData,
            CodePropertyKind.BackingStore,
            CodePropertyKind.RequestBuilder,
            CodePropertyKind.UrlTemplate,
            CodePropertyKind.PathParameters,
        };
        foreach (var propWithDefault in parentClass.GetPropertiesOfKind(propertiesWithDefaultValues.ToArray())
                                        .Where(x => !string.IsNullOrEmpty(x.DefaultValue))
                                        .OrderByDescending(x => x.Kind)
                                        .ThenBy(x => x.Name))
        {
            writer.WriteLine($"this.{propWithDefault.NamePrefix}{propWithDefault.Name.ToFirstCharacterLowerCase()} = {propWithDefault.DefaultValue};");
        }
        if (parentClass.IsOfKind(CodeClassKind.RequestBuilder))
        {
            if (currentMethod.IsOfKind(CodeMethodKind.Constructor))
            {
                var pathParametersParam = currentMethod.Parameters.FirstOrDefault(x => x.IsOfKind(CodeParameterKind.PathParameters));
                localConventions.AddParametersAssignment(writer,
                                                    pathParametersParam.Type.AllTypes.OfType<CodeType>().FirstOrDefault(),
                                                    pathParametersParam.Name.ToFirstCharacterLowerCase(),
                                                    currentMethod.Parameters
                                                                .Where(x => x.IsOfKind(CodeParameterKind.Path))
                                                                .Select(x => (x.Type, x.SerializationName, x.Name.ToFirstCharacterLowerCase()))
                                                                .ToArray());
                AssignPropertyFromParameter(parentClass, currentMethod, CodeParameterKind.PathParameters, CodePropertyKind.PathParameters, writer, conventions.TempDictionaryVarName);
            }
            AssignPropertyFromParameter(parentClass, currentMethod, CodeParameterKind.RequestAdapter, CodePropertyKind.RequestAdapter, writer);
        }

        if (parentClass.IsOfKind(CodeClassKind.Model))
        {
            foreach (var prop in parentClass.Properties)
            {
                var interfaceProperty = $"{currentMethod.Parameters.FirstOrDefault(x => x.Type is CodeType type && type.TypeDefinition is CodeInterface).Name}?.{prop.Name.ToFirstCharacterLowerCase()}";
                if (prop.IsOfKind(CodePropertyKind.AdditionalData))
                {
                    writer.WriteLine($"this.{prop.NamePrefix}{prop.Name.ToFirstCharacterLowerCase()} = {interfaceProperty} ? {prop.DefaultValue} : {interfaceProperty}!");
                }
                else
                {
                    writer.WriteLine($"this.{prop.Name.ToFirstCharacterLowerCase()} = {interfaceProperty} ;");
                }
            }
        }
    }
    private static void AssignPropertyFromParameter(CodeClass parentClass, CodeMethod currentMethod, CodeParameterKind parameterKind, CodePropertyKind propertyKind, LanguageWriter writer, string variableName = default)
    {
        var property = parentClass.GetPropertyOfKind(propertyKind);
        if (property != null)
        {
            var parameter = currentMethod.Parameters.FirstOrDefault(x => x.IsOfKind(parameterKind));
            if (!string.IsNullOrEmpty(variableName))
                writer.WriteLine($"this.{property.Name.ToFirstCharacterLowerCase()} = {variableName};");
            else if (parameter != null)
                writer.WriteLine($"this.{property.Name.ToFirstCharacterLowerCase()} = {parameter.Name};");
        }
    }
    private static void WriteSetterBody(CodeMethod codeElement, LanguageWriter writer, CodeClass parentClass)
    {
        var backingStore = parentClass.GetBackingStoreProperty();
        if (backingStore == null)
            writer.WriteLine($"this.{codeElement.AccessedProperty?.NamePrefix}{codeElement.AccessedProperty?.Name?.ToFirstCharacterLowerCase()} = value;");
        else
            writer.WriteLine($"this.{backingStore.NamePrefix}{backingStore.Name.ToFirstCharacterLowerCase()}.set(\"{codeElement.AccessedProperty?.Name?.ToFirstCharacterLowerCase()}\", value);");
    }
    private void WriteGetterBody(CodeMethod codeElement, LanguageWriter writer, CodeClass parentClass)
    {
        var backingStore = parentClass.GetBackingStoreProperty();
        if (backingStore == null)
            writer.WriteLine($"return this.{codeElement.AccessedProperty?.NamePrefix}{codeElement.AccessedProperty?.Name?.ToFirstCharacterLowerCase()};");
        else
            if (!(codeElement.AccessedProperty?.Type?.IsNullable ?? true) &&
                !(codeElement.AccessedProperty?.ReadOnly ?? true) &&
                !string.IsNullOrEmpty(codeElement.AccessedProperty?.DefaultValue))
        {
            writer.WriteLines($"let value = this.{backingStore.NamePrefix}{backingStore.Name.ToFirstCharacterLowerCase()}.get<{conventions.GetTypeString(codeElement.AccessedProperty.Type, codeElement)}>(\"{codeElement.AccessedProperty.Name.ToFirstCharacterLowerCase()}\");",
                "if(!value) {");
            writer.IncreaseIndent();
            writer.WriteLines($"value = {codeElement.AccessedProperty.DefaultValue};",
                $"this.{codeElement.AccessedProperty?.NamePrefix}{codeElement.AccessedProperty?.Name?.ToFirstCharacterLowerCase()} = value;");
            writer.DecreaseIndent();
            writer.WriteLines("}", "return value;");
        }
        else
            writer.WriteLine($"return this.{backingStore.NamePrefix}{backingStore.Name.ToFirstCharacterLowerCase()}.get(\"{codeElement.AccessedProperty?.Name?.ToFirstCharacterLowerCase()}\");");

    }
    private static void WriteDefaultMethodBody(CodeMethod codeElement, LanguageWriter writer)
    {
        var promisePrefix = codeElement.IsAsync ? "Promise.resolve(" : string.Empty;
        var promiseSuffix = codeElement.IsAsync ? ")" : string.Empty;
        writer.WriteLine($"return {promisePrefix}{(codeElement.ReturnType.Name.Equals("string") ? "''" : "{} as any")}{promiseSuffix};");
    }
    private void WriteDeserializerBody(CodeMethod codeElement, CodeClass parentClass, LanguageWriter writer, bool inherits)
    {
        writer.WriteLine($"return {{{(inherits ? $"...super.{codeElement.Name.ToFirstCharacterLowerCase()}()," : string.Empty)}");
        writer.IncreaseIndent();
        foreach (var otherProp in parentClass.GetPropertiesOfKind(CodePropertyKind.Custom))
        {
            writer.WriteLine($"\"{otherProp.SerializationName ?? otherProp.Name.ToFirstCharacterLowerCase()}\": n => {{ this.{otherProp.Name.ToFirstCharacterLowerCase()} = n.{GetDeserializationMethodName(otherProp.Type)}; }},");
        }
        writer.DecreaseIndent();
        writer.WriteLine("};");
    }
    private void WriteRequestExecutorBody(CodeMethod codeElement, RequestParams requestParams, bool isVoid, string returnType, LanguageWriter writer)
    {
        if (codeElement.HttpMethod == null) throw new InvalidOperationException("http method cannot be null");

        var generatorMethodName = (codeElement.Parent as CodeClass)
                                            .Methods
                                            .FirstOrDefault(x => x.IsOfKind(CodeMethodKind.RequestGenerator) && x.HttpMethod == codeElement.HttpMethod)
                                            ?.Name
                                            ?.ToFirstCharacterLowerCase();
        writer.WriteLine($"const requestInfo = this.{generatorMethodName}(");
        var requestInfoParameters = new CodeParameter[] { requestParams.requestBody, requestParams.requestConfiguration }
                                        .Select(x => x?.Name).Where(x => x != null);
        if (requestInfoParameters.Any())
        {
            writer.IncreaseIndent();
            writer.WriteLine(requestInfoParameters.Aggregate((x, y) => $"{x}, {y}"));
            writer.DecreaseIndent();
        }
        writer.WriteLine(");");
        var isStream = localConventions.StreamTypeName.Equals(returnType, StringComparison.OrdinalIgnoreCase);
        var returnTypeWithoutCollectionSymbol = GetReturnTypeWithoutCollectionSymbol(codeElement, returnType);
        var genericTypeForSendMethod = GetSendRequestMethodName(isVoid, isStream, codeElement.ReturnType.IsCollection, returnTypeWithoutCollectionSymbol);
        var newFactoryParameter = GetTypeFactory(isVoid, isStream, returnTypeWithoutCollectionSymbol);
        var errorMappingVarName = "undefined";
        if (codeElement.ErrorMappings.Any())
        {
            errorMappingVarName = "errorMapping";
            writer.WriteLine($"const {errorMappingVarName}: Record<string, ParsableFactory<Parsable>> = {{");
            writer.IncreaseIndent();
            foreach (var errorMapping in codeElement.ErrorMappings)
            {
                writer.WriteLine($"\"{errorMapping.Key.ToUpperInvariant()}\": {GetFactoryMethodName(errorMapping.Value.Name)},");
            }
            writer.CloseBlock("};");
        }
        writer.WriteLine($"return this.requestAdapter?.{genericTypeForSendMethod}(requestInfo,{newFactoryParameter} responseHandler, {errorMappingVarName}) ?? Promise.reject(new Error('http core is null'));");
    }
    private string GetReturnTypeWithoutCollectionSymbol(CodeMethod codeElement, string fullTypeName)
    {
        if (!codeElement.ReturnType.IsCollection) return fullTypeName;
        var clone = codeElement.ReturnType.Clone() as CodeTypeBase;
        clone.CollectionKind = CodeTypeBase.CodeTypeCollectionKind.None;
        return conventions.GetTypeString(clone, codeElement);
    }
    private const string RequestInfoVarName = "requestInfo";
    private void WriteRequestGeneratorBody(CodeMethod codeElement, RequestParams requestParams, CodeClass currentClass, LanguageWriter writer)
    {
        if (codeElement.HttpMethod == null) throw new InvalidOperationException("http method cannot be null");

        var urlTemplateParamsProperty = currentClass.GetPropertyOfKind(CodePropertyKind.PathParameters);
        var urlTemplateProperty = currentClass.GetPropertyOfKind(CodePropertyKind.UrlTemplate);
        var requestAdapterProperty = currentClass.GetPropertyOfKind(CodePropertyKind.RequestAdapter);
        writer.WriteLines($"const {RequestInfoVarName} = new RequestInformation();",
                            $"{RequestInfoVarName}.urlTemplate = {GetPropertyCall(urlTemplateProperty, "''")};",
                            $"{RequestInfoVarName}.pathParameters = {GetPropertyCall(urlTemplateParamsProperty, "''")};",
                            $"{RequestInfoVarName}.httpMethod = HttpMethod.{codeElement.HttpMethod.ToString().ToUpperInvariant()};");
        if (requestParams.requestConfiguration != null)
        {
            writer.WriteLine($"if ({requestParams.requestConfiguration.Name}) {{");
            writer.IncreaseIndent();
            var headers = requestParams.Headers;
            if (headers != null)
                writer.WriteLine($"{RequestInfoVarName}.addRequestHeaders({requestParams.requestConfiguration.Name}.{headers.Name});");
            var queryString = requestParams.QueryParameters;
            if (queryString != null)
                writer.WriteLines($"{RequestInfoVarName}.setQueryStringParametersFromRawObject({requestParams.requestConfiguration.Name}.{queryString.Name});");
            var options = requestParams.Options;
            if (options != null)
                writer.WriteLine($"{RequestInfoVarName}.addRequestOptions({requestParams.requestConfiguration.Name}.{options.Name});");
            writer.CloseBlock();
        }
        if (requestParams.requestBody != null)
        {

            if (IsCodeClassOrInterface(requestParams.requestBody.Type))
            {
                writer.WriteLine($"const bodyParsable = new {requestParams.requestBody.Type.Name}{ModelClassSuffix}(body)");
            }

            if (requestParams.requestBody.Type.Name.Equals(localConventions.StreamTypeName, StringComparison.OrdinalIgnoreCase))
                writer.WriteLine($"{RequestInfoVarName}.setStreamContent({requestParams.requestBody.Name});");
<<<<<<< HEAD
            else
            {
                writer.WriteLine($"{RequestInfoVarName}.setContentFromParsable(this.{requestAdapterProperty.Name.ToFirstCharacterLowerCase()}, \"{codeElement.ContentType}\", bodyParsable);");
=======
            else {
                var spreadOperator = requestParams.requestBody.Type.AllTypes.First().IsCollection ? "..." : string.Empty;
                var setMethodName = requestParams.requestBody.Type is CodeType bodyType && bodyType.TypeDefinition is CodeClass ? "setContentFromParsable" : "setContentFromScalar";
                writer.WriteLine($"{RequestInfoVarName}.{setMethodName}(this.{requestAdapterProperty.Name.ToFirstCharacterLowerCase()}, \"{codeElement.ContentType}\", {spreadOperator}{requestParams.requestBody.Name});");
>>>>>>> 8cf92a81
            }
        }

        writer.WriteLine($"return {RequestInfoVarName};");
    }
    private static string GetPropertyCall(CodeProperty property, string defaultValue) => property == null ? defaultValue : $"this.{property.Name}";
    private void WriteSerializerBody(bool inherits, CodeClass parentClass, LanguageWriter writer)
    {
        var additionalDataProperty = parentClass.GetPropertyOfKind(CodePropertyKind.AdditionalData);
        if (inherits)
            writer.WriteLine("super.serialize(writer);");
        foreach (var otherProp in parentClass.GetPropertiesOfKind(CodePropertyKind.Custom))
        {
            var isCollectionOfEnum = otherProp.Type is CodeType cType && cType.IsCollection && cType.TypeDefinition is CodeEnum;
            var spreadOperator = isCollectionOfEnum ? "..." : string.Empty;
            var otherPropName = otherProp.Name.ToFirstCharacterLowerCase();
            var undefinedPrefix = isCollectionOfEnum ? $"this.{otherPropName} && " : string.Empty;
            var isCollection = otherProp.Type.CollectionKind != CodeTypeBase.CodeTypeCollectionKind.None && (otherProp.Type is CodeType currentType && currentType.TypeDefinition != null);
            var str = "";
            writer.WriteLine($"if(this.{otherPropName}){{");
            if (isCollection && !isCollectionOfEnum)
            {
                str = ConvertInterfaceToClassArray(otherPropName, otherProp.Type, writer);

            }
            else
            {
                writer.WriteLine($"if(this.{otherPropName})");
                var propertyType = localConventions.TranslateType(otherProp.Type);
                str = IsPredefinedType(otherProp.Type) || !IsCodeClassOrInterface(otherProp.Type) ? $"{spreadOperator}this.{otherPropName}" : $"new {propertyType}{ModelClassSuffix}(this.{otherPropName})";
            }

            writer.WriteLine($"{undefinedPrefix}writer.{GetSerializationMethodName(otherProp.Type)}(\"{otherProp.SerializationName ?? otherPropName}\", {str});");
        
            writer.WriteLine("}");
        }
        if (additionalDataProperty != null)
            writer.WriteLine($"writer.writeAdditionalData(this.{additionalDataProperty.Name.ToFirstCharacterLowerCase()});");
    }

    private bool IsCodeClassOrInterface(CodeTypeBase propType)
    {
        return (propType is CodeType currentType && (currentType.TypeDefinition is CodeClass || currentType.TypeDefinition is CodeInterface));
    }
    private string ConvertInterfaceToClassArray(string propertyName, CodeTypeBase propType, LanguageWriter writer)
    {

        var propertyType = localConventions.TranslateType(propType);
        if (IsCodeClassOrInterface(propType))
        {
            propertyType = propertyType + ModelClassSuffix;
        }

        var arrName = $"{propertyName}ArrValue".ToFirstCharacterLowerCase();
        writer.WriteLine($"const {arrName}: {propertyType}[] = []; this.{propertyName}?.forEach(element => {{{arrName}.push(new {propertyType}(element));}});");

        return arrName;
    }
    private void WriteMethodDocumentation(CodeMethod code, LanguageWriter writer, bool isVoid)
    {
        var isDescriptionPresent = !string.IsNullOrEmpty(code.Description);
        var parametersWithDescription = code.Parameters.Where(x => !string.IsNullOrEmpty(code.Description));
        if (isDescriptionPresent || parametersWithDescription.Any())
        {
            writer.WriteLine(localConventions.DocCommentStart);
            if (isDescriptionPresent)
                writer.WriteLine($"{localConventions.DocCommentPrefix}{TypeScriptConventionService.RemoveInvalidDescriptionCharacters(code.Description)}");
            foreach (var paramWithDescription in parametersWithDescription.OrderBy(x => x.Name))
                writer.WriteLine($"{localConventions.DocCommentPrefix}@param {paramWithDescription.Name} {TypeScriptConventionService.RemoveInvalidDescriptionCharacters(paramWithDescription.Description)}");

            if (!isVoid)
                if (code.IsAsync)
                    writer.WriteLine($"{localConventions.DocCommentPrefix}@returns a Promise of {code.ReturnType.Name.ToFirstCharacterUpperCase()}");
                else
                    writer.WriteLine($"{localConventions.DocCommentPrefix}@returns a {code.ReturnType.Name}");
            writer.WriteLine(localConventions.DocCommentEnd);
        }
    }
    private static readonly CodeParameterOrderComparer parameterOrderComparer = new();
    private void WriteMethodPrototype(CodeMethod code, LanguageWriter writer, string returnType, bool isVoid)
    {
        WriteMethodPrototypeInternal(code, writer, returnType, isVoid, localConventions, false);
    }
    internal static void WriteMethodPrototypeInternal(CodeMethod code, LanguageWriter writer, string returnType, bool isVoid, TypeScriptConventionService pConventions, bool isFunction)
    {
        var accessModifier = isFunction ? string.Empty : pConventions.GetAccessModifier(code.Access);
        var isConstructor = code.IsOfKind(CodeMethodKind.Constructor, CodeMethodKind.ClientConstructor);
        var methodName = (code.Kind switch
        {
            _ when code.IsAccessor => code.AccessedProperty?.Name,
            _ when isConstructor => "constructor",
            _ => code.Name,
        })?.ToFirstCharacterLowerCase();
        var asyncPrefix = code.IsAsync && code.Kind != CodeMethodKind.RequestExecutor ? " async " : string.Empty;
        var staticPrefix = code.IsStatic && !isFunction ? "static " : string.Empty;
        var functionPrefix = isFunction ? "export function " : " ";
        var parameters = string.Join(", ", code.Parameters.OrderBy(x => x, parameterOrderComparer).Select(p => pConventions.GetParameterSignature(p, code)).ToList());
        var asyncReturnTypePrefix = code.IsAsync ? "Promise<" : string.Empty;
        var asyncReturnTypeSuffix = code.IsAsync ? ">" : string.Empty;
        var nullableSuffix = code.ReturnType.IsNullable && !isVoid ? " | undefined" : string.Empty;
        var accessorPrefix = code.Kind switch
        {
            CodeMethodKind.Getter => "get ",
            CodeMethodKind.Setter => "set ",
            _ => string.Empty
        };
        var shouldHaveTypeSuffix = !code.IsAccessor && !isConstructor;
        var returnTypeSuffix = shouldHaveTypeSuffix ? $" : {asyncReturnTypePrefix}{returnType}{nullableSuffix}{asyncReturnTypeSuffix}" : string.Empty;
        writer.WriteLine($"{accessModifier}{functionPrefix}{accessorPrefix}{staticPrefix}{methodName}{asyncPrefix}({parameters}){returnTypeSuffix} {{");
    }
    private string GetDeserializationMethodName(CodeTypeBase propType)
    {
        var isCollection = propType.CollectionKind != CodeTypeBase.CodeTypeCollectionKind.None;
        var propertyType = localConventions.TranslateType(propType);
        if (propType is CodeType currentType)
        {
            if (currentType.TypeDefinition is CodeEnum currentEnum)
                return $"getEnumValue{(currentEnum.Flags || isCollection ? "s" : string.Empty)}<{currentEnum.Name.ToFirstCharacterUpperCase()}>({propertyType.ToFirstCharacterUpperCase()})";
            else if (isCollection)
                if (currentType.TypeDefinition == null)
                    return $"getCollectionOfPrimitiveValues<{propertyType.ToFirstCharacterLowerCase()}>()";
                else
                    return $"getCollectionOfObjectValues<{propertyType.ToFirstCharacterUpperCase()}{ModelClassSuffix}>({GetFactoryMethodName(propertyType)})";
        }
        return propertyType switch
        {
            "string" or "boolean" or "number" or "Guid" or "Date" or "DateOnly" or "TimeOnly" or "Duration" => $"get{propertyType.ToFirstCharacterUpperCase()}Value()",
            _ => $"getObjectValue<{propertyType.ToFirstCharacterUpperCase()}{ModelClassSuffix}>({GetFactoryMethodName(propertyType)})",
        };
    }

    private bool IsPredefinedType(CodeTypeBase propType)
    {
        var propertyType = localConventions.TranslateType(propType);
        return propertyType switch
        {
            "string" or "boolean" or "number" or "Guid" or "Date" or "DateOnly" or "TimeOnly" or "Duration" => true,
            _ => false,
        };

    }
    private static string GetFactoryMethodName(string targetClassName) =>
        $"create{targetClassName.ToFirstCharacterUpperCase()}FromDiscriminatorValue";
    private string GetSerializationMethodName(CodeTypeBase propType)
    {
        var isCollection = propType.CollectionKind != CodeTypeBase.CodeTypeCollectionKind.None;
        var propertyType = localConventions.TranslateType(propType);
        if (propType is CodeType currentType)
        {
            if (currentType.TypeDefinition is CodeEnum currentEnum)
                return $"writeEnumValue<{currentEnum.Name.ToFirstCharacterUpperCase()}>";
            else if (isCollection)
            {
                if (currentType.TypeDefinition == null)
                    return $"writeCollectionOfPrimitiveValues<{propertyType.ToFirstCharacterLowerCase()}>";
                else
                    return $"writeCollectionOfObjectValues<{propertyType.ToFirstCharacterUpperCase()}{(IsCodeClassOrInterface(currentType) ? ModelClassSuffix : String.Empty)}>";
            }
        }
        return propertyType switch
        {
            "string" or "boolean" or "number" or "Guid" or "Date" or "DateOnly" or "TimeOnly" or "Duration" => $"write{propertyType.ToFirstCharacterUpperCase()}Value",
            _ => $"writeObjectValue<{propertyType.ToFirstCharacterUpperCase()}{ModelClassSuffix}>",
        };
    }
    private string GetTypeFactory(bool isVoid, bool isStream, string returnType)
    {
        if (isVoid) return string.Empty;
        else if (isStream || conventions.IsPrimitiveType(returnType)) return $" \"{returnType}\",";
        else return $" {GetFactoryMethodName(returnType)},";
    }
    private string GetSendRequestMethodName(bool isVoid, bool isStream, bool isCollection, string returnType)
    {
        if (isVoid) return "sendNoResponseContentAsync";
        else if (isCollection)
        {
            if (conventions.IsPrimitiveType(returnType)) return $"sendCollectionOfPrimitiveAsync<{returnType}>";
            else return $"sendCollectionAsync<{returnType}{ModelClassSuffix}>";
        }
        else if (isStream || conventions.IsPrimitiveType(returnType)) return $"sendPrimitiveAsync<{returnType}>";
        else return $"sendAsync<{returnType}{ModelClassSuffix}>";
    }
}<|MERGE_RESOLUTION|>--- conflicted
+++ resolved
@@ -331,16 +331,12 @@
 
             if (requestParams.requestBody.Type.Name.Equals(localConventions.StreamTypeName, StringComparison.OrdinalIgnoreCase))
                 writer.WriteLine($"{RequestInfoVarName}.setStreamContent({requestParams.requestBody.Name});");
-<<<<<<< HEAD
-            else
-            {
+            else {
+              //  var spreadOperator = requestParams.requestBody.Type.AllTypes.First().IsCollection ? "..." : string.Empty;
+              //  var setMethodName = requestParams.requestBody.Type is CodeType bodyType && bodyType.TypeDefinition is CodeClass ? "setContentFromParsable" : "setContentFromScalar";
+              //  writer.WriteLine($"{RequestInfoVarName}.{setMethodName}(this.{requestAdapterProperty.Name.ToFirstCharacterLowerCase()}, \"{codeElement.ContentType}\", {spreadOperator}{requestParams.requestBody.Name});");
+            
                 writer.WriteLine($"{RequestInfoVarName}.setContentFromParsable(this.{requestAdapterProperty.Name.ToFirstCharacterLowerCase()}, \"{codeElement.ContentType}\", bodyParsable);");
-=======
-            else {
-                var spreadOperator = requestParams.requestBody.Type.AllTypes.First().IsCollection ? "..." : string.Empty;
-                var setMethodName = requestParams.requestBody.Type is CodeType bodyType && bodyType.TypeDefinition is CodeClass ? "setContentFromParsable" : "setContentFromScalar";
-                writer.WriteLine($"{RequestInfoVarName}.{setMethodName}(this.{requestAdapterProperty.Name.ToFirstCharacterLowerCase()}, \"{codeElement.ContentType}\", {spreadOperator}{requestParams.requestBody.Name});");
->>>>>>> 8cf92a81
             }
         }
 
