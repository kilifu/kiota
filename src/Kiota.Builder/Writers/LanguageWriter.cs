﻿using System;
using System.Collections.Generic;
using System.ComponentModel;
using System.IO;
using Kiota.Builder.Writers.CSharp;
using Kiota.Builder.Writers.Go;
using Kiota.Builder.Writers.Java;
using Kiota.Builder.Writers.Ruby;
using Kiota.Builder.Writers.TypeScript;
using Kiota.Builder.Writers.Php;

namespace Kiota.Builder.Writers
{
 
    public abstract class LanguageWriter
    {
        private TextWriter writer;
        private const int indentSize = 4;
        private static readonly string indentString = "                                                                                             ";
        private int currentIndent = 0;

        /// <summary>
        /// This method must be called before you can use the writer method
        /// </summary>
        /// <param name="writer"></param>
        /// <remarks>Passing this to the constructor is problematic because for writing to files, an instance of this
        /// class is needed to get the file suffix to be able to create the filestream to create the writer.
        /// By making this a separate step, we can instantiate the LanguageWriter, then get the suffix, then create the writer.</remarks>
        public void SetTextWriter(TextWriter writer)
        {
            this.writer = writer;
        }
        public IPathSegmenter PathSegmenter { get; protected set; }

        private readonly Stack<int> factorStack = new Stack<int>();
        public void IncreaseIndent(int factor = 1)
        {
            factorStack.Push(factor);
            currentIndent += indentSize * factor;
        }

        public void DecreaseIndent()
        {
            var popped = factorStack.TryPop(out var factor);
            currentIndent -= indentSize * (popped ? factor : 1);
        }

        public string GetIndent()
        {
            return indentString.Substring(0, Math.Max(0, currentIndent));
        }
        public static string NewLine { get => Environment.NewLine;}
        /// <summary>
        /// Adds an empty line
        /// </summary>
        internal void WriteLine() => WriteLine(string.Empty, false);
        internal void WriteLine(string line, bool includeIndent = true)
        {
            writer.WriteLine(includeIndent ? GetIndent() + line : line);
        }
        internal void WriteLines(params string[] lines) {
            foreach(var line in lines) {
                WriteLine(line, true);
            }
        }

        internal void Write(string text, bool includeIndent = true)
        {
            writer.Write(includeIndent ? GetIndent() + text : text);
        }
        /// <summary>
        /// Dispatch call to Write the code element to the proper derivative write method
        /// </summary>
        /// <param name="code"></param>
        public void Write<T>(T code) where T : CodeElement
        {
<<<<<<< HEAD
            _ = Writers.TryGetValue(code.GetType(), out var elementWriter);
            switch(code) {
                case CodeProperty p: // we have to do this triage because dotnet is limited in terms of covariance
                    ((ICodeElementWriter<CodeProperty>) elementWriter).WriteCodeElement(p, this);
                    break;
                case CodeIndexer i:
                    ((ICodeElementWriter<CodeIndexer>) elementWriter)?.WriteCodeElement(i, this);
                    break;
                case CodeClass.Declaration d:
                    ((ICodeElementWriter<CodeClass.Declaration>) elementWriter).WriteCodeElement(d, this);
                    break;
                case CodeClass.End i:
                    ((ICodeElementWriter<CodeClass.End>) elementWriter).WriteCodeElement(i, this);
                    break;
                case CodeEnum e:
                    ((ICodeElementWriter<CodeEnum>) elementWriter)?.WriteCodeElement(e, this);
                    break;
                case CodeMethod m:
                    ((ICodeElementWriter<CodeMethod>) elementWriter).WriteCodeElement(m, this);
                    break;
                case CodeType t:
                    ((ICodeElementWriter<CodeType>) elementWriter).WriteCodeElement(t, this);
                    break;
                case CodeNamespace n:
                    ((ICodeElementWriter<CodeNamespace>) elementWriter).WriteCodeElement(n, this);
                    break;
                case CodeNamespace.BlockDeclaration:
                case CodeNamespace.BlockEnd:
                case CodeClass:
                    break;
                default:
                    throw new InvalidOperationException($"Dispatcher missing for type {code.GetType()}");
            }
=======
            if(Writers.TryGetValue(code.GetType(), out var elementWriter))
                switch(code) {
                    case CodeProperty p: // we have to do this triage because dotnet is limited in terms of covariance
                        ((ICodeElementWriter<CodeProperty>) elementWriter).WriteCodeElement(p, this);
                        break;
                    case CodeIndexer i:
                        ((ICodeElementWriter<CodeIndexer>) elementWriter).WriteCodeElement(i, this);
                        break;
                    case CodeClass.Declaration d:
                        ((ICodeElementWriter<CodeClass.Declaration>) elementWriter).WriteCodeElement(d, this);
                        break;
                    case CodeClass.End i:
                        ((ICodeElementWriter<CodeClass.End>) elementWriter).WriteCodeElement(i, this);
                        break;
                    case CodeEnum e:
                        ((ICodeElementWriter<CodeEnum>) elementWriter).WriteCodeElement(e, this);
                        break;
                    case CodeMethod m:
                        ((ICodeElementWriter<CodeMethod>) elementWriter).WriteCodeElement(m, this);
                        break;
                    case CodeType t:
                        ((ICodeElementWriter<CodeType>) elementWriter).WriteCodeElement(t, this);
                        break;
                    case CodeNamespace n:
                        ((ICodeElementWriter<CodeNamespace>) elementWriter).WriteCodeElement(n, this);
                        break;
                }
            else if(!(code is CodeClass) && !(code is CodeNamespace.BlockDeclaration) && !(code is CodeNamespace.BlockEnd))
                throw new InvalidOperationException($"Dispatcher missing for type {code.GetType()}");
>>>>>>> a40e781c
        }
        protected void AddCodeElementWriter<T>(ICodeElementWriter<T> writer) where T: CodeElement {
            Writers.Add(typeof(T), writer);
        }
        private readonly Dictionary<Type, object> Writers = new(); // we have to type as object because dotnet doesn't have type capture i.e eq for `? extends CodeElement`
        public static LanguageWriter GetLanguageWriter(GenerationLanguage language, string outputPath, string clientNamespaceName) {
            return language switch
            {
                GenerationLanguage.CSharp => new CSharpWriter(outputPath, clientNamespaceName),
                GenerationLanguage.Java => new JavaWriter(outputPath, clientNamespaceName),
                GenerationLanguage.TypeScript => new TypeScriptWriter(outputPath, clientNamespaceName),
                GenerationLanguage.Ruby => new RubyWriter(outputPath, clientNamespaceName),
<<<<<<< HEAD
                GenerationLanguage.PHP => new PhpWriter(outputPath, clientNamespaceName, usesBackingStore),
=======
                GenerationLanguage.Go => new GoWriter(outputPath, clientNamespaceName),
>>>>>>> a40e781c
                _ => throw new InvalidEnumArgumentException($"{language} language currently not supported."),
            };
        }
    }
}<|MERGE_RESOLUTION|>--- conflicted
+++ resolved
@@ -74,41 +74,6 @@
         /// <param name="code"></param>
         public void Write<T>(T code) where T : CodeElement
         {
-<<<<<<< HEAD
-            _ = Writers.TryGetValue(code.GetType(), out var elementWriter);
-            switch(code) {
-                case CodeProperty p: // we have to do this triage because dotnet is limited in terms of covariance
-                    ((ICodeElementWriter<CodeProperty>) elementWriter).WriteCodeElement(p, this);
-                    break;
-                case CodeIndexer i:
-                    ((ICodeElementWriter<CodeIndexer>) elementWriter)?.WriteCodeElement(i, this);
-                    break;
-                case CodeClass.Declaration d:
-                    ((ICodeElementWriter<CodeClass.Declaration>) elementWriter).WriteCodeElement(d, this);
-                    break;
-                case CodeClass.End i:
-                    ((ICodeElementWriter<CodeClass.End>) elementWriter).WriteCodeElement(i, this);
-                    break;
-                case CodeEnum e:
-                    ((ICodeElementWriter<CodeEnum>) elementWriter)?.WriteCodeElement(e, this);
-                    break;
-                case CodeMethod m:
-                    ((ICodeElementWriter<CodeMethod>) elementWriter).WriteCodeElement(m, this);
-                    break;
-                case CodeType t:
-                    ((ICodeElementWriter<CodeType>) elementWriter).WriteCodeElement(t, this);
-                    break;
-                case CodeNamespace n:
-                    ((ICodeElementWriter<CodeNamespace>) elementWriter).WriteCodeElement(n, this);
-                    break;
-                case CodeNamespace.BlockDeclaration:
-                case CodeNamespace.BlockEnd:
-                case CodeClass:
-                    break;
-                default:
-                    throw new InvalidOperationException($"Dispatcher missing for type {code.GetType()}");
-            }
-=======
             if(Writers.TryGetValue(code.GetType(), out var elementWriter))
                 switch(code) {
                     case CodeProperty p: // we have to do this triage because dotnet is limited in terms of covariance
@@ -138,7 +103,6 @@
                 }
             else if(!(code is CodeClass) && !(code is CodeNamespace.BlockDeclaration) && !(code is CodeNamespace.BlockEnd))
                 throw new InvalidOperationException($"Dispatcher missing for type {code.GetType()}");
->>>>>>> a40e781c
         }
         protected void AddCodeElementWriter<T>(ICodeElementWriter<T> writer) where T: CodeElement {
             Writers.Add(typeof(T), writer);
@@ -151,11 +115,8 @@
                 GenerationLanguage.Java => new JavaWriter(outputPath, clientNamespaceName),
                 GenerationLanguage.TypeScript => new TypeScriptWriter(outputPath, clientNamespaceName),
                 GenerationLanguage.Ruby => new RubyWriter(outputPath, clientNamespaceName),
-<<<<<<< HEAD
-                GenerationLanguage.PHP => new PhpWriter(outputPath, clientNamespaceName, usesBackingStore),
-=======
+                GenerationLanguage.PHP => new PhpWriter(outputPath, clientNamespaceName),
                 GenerationLanguage.Go => new GoWriter(outputPath, clientNamespaceName),
->>>>>>> a40e781c
                 _ => throw new InvalidEnumArgumentException($"{language} language currently not supported."),
             };
         }
