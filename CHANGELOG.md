--- conflicted
+++ resolved
@@ -18,12 +18,9 @@
 - Modified python test matrix to include python 3.10  #1289
 - Added return statement to AnonymousAuthenticationProvider in python abstractions  #1289
 - Fixed bug in enabling backing store for parse node factory by passing ParseNodeFactoryRegistry to method call  #1289
-<<<<<<< HEAD
-- Fixed bug with inconsistent Java namespace and directory name casing #1267
-=======
 - Fixed errors in python serialization due to to responses as json instead of json strings #1290
 - Added python version 3.10 to testing matrix #1290 
->>>>>>> 2ee48b1a
+- Fixed bug with inconsistent Java namespace and directory name casing #1267
 
 ## [0.0.16] - 2022-02-23
 
