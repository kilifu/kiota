--- conflicted
+++ resolved
@@ -13,11 +13,8 @@
 - Adds support for generating interfaces for models in Go. [#646](https://github.com/microsoft/kiota/issues/646)
 - Adds support for generating functions (as opposed to methods or static methods) in the generator (used in TypeScript for discriminator factories). [#646](https://github.com/microsoft/kiota/issues/646)
 - Added support for global error handling in python abstractions #1289
-<<<<<<< HEAD
+- Added a HTTPRequestAdapter for python Requests library #1251
 - Added Shell output filter (JMESPath) support #1291
-=======
-- Added a HTTPRequestAdapter for python Requests library #1251
->>>>>>> 3fb0f177
 
 ### Changed
 
@@ -27,14 +24,11 @@
 - Modified python test matrix to include python 3.10  #1289
 - Added return statement to AnonymousAuthenticationProvider in python abstractions  #1289
 - Fixed bug in enabling backing store for parse node factory by passing ParseNodeFactoryRegistry to method call  #1289
-<<<<<<< HEAD
-- Fixed shell stream output getting processed by output formatters when no file path is provided #1291
-=======
 - Fixed errors in python serialization due to to responses as json instead of json strings #1290
 - Added python version 3.10 to testing matrix #1290 
 - Fixed bug with inconsistent Java namespace and directory name casing #1267
 - Fixed typeOf string check in JsonParseNode Typescript.
->>>>>>> 3fb0f177
+- Fixed shell stream output getting processed by output formatters when no file path is provided #1291
 
 ## [0.0.16] - 2022-02-23
 
