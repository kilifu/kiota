# Changelog

All notable changes to this project will be documented in this file.

The format is based on [Keep a Changelog](https://keepachangelog.com/en/1.0.0/),
and this project adheres to [Semantic Versioning](https://semver.org/spec/v2.0.0.html).

## [Unreleased]

### Added

### Changed

- Add support for PHP Generation.
- Migrated generator to dotnet 6 #815
- Fixes a bug where json deserialization would fail in go
- Fixes a bug where query parameters would not be added to the request in go
- Fixes a bug where at signs in path would derail generation
- Fixes Go doc comments in packages and generation
- Fixes a bug where RequestInformation did not accept some content headers in dotnet
- Added support for providing cancellation token in dotnet #874, #875, #876
- Upgrades go libraries to go17.
- Fixes a bug in Go where reserved keywords for properties would be wrongly replaced.
- Fixes a bug in Go where setters would be missing nil checks.
<<<<<<< HEAD
- Fixes a bug where OData select query parameter would not be normalized
=======
- Fixes a bug in Go where empty collections would not be serialized.
>>>>>>> 12fb3cb0

## [0.0.14] - 2021-11-08

### Added

- Added support for changing the base url #795

### Changed

- Fixes a bug where arrays of enums could be wrongly mapped.
- Fixes a bug where go deserialization would fail on collections of scalars.
- Fixes a bug where TypeScript query parameters would be added to headers instead #812
- Update dotnet abstractions and core libraries to target netstandard2.1 from net5.0

## [0.0.13] - 2021-10-27

### Changed

- Technical release to bump version number of go packages after replace removal

## [0.0.12] - 2021-10-27

### Added

- Adds Go authentication, http and serialization libraries and finalizes the generation #716

## [0.0.11] - 2021-10-27

### Changed

- Switched to URL templates instead of string contract for URL building #683
- Fixed a bug where CSharp method names would not follow naming conventions #730

## [0.0.10] - 2021-10-06

### Changed

- Renames middlewareoption into requestoption to stay agnostic from implementation #635
- Aligned http packages on naming convention #444

## [0.0.9] - 2021-10-01

### Added

- Adds support for path parameters #573
- Adds missing type mappings in TypeScript #573
- Adds a missing http core method for collections of primitives #573
- Aliases imports with the same name in typescript #573

### Changed

- Fixes a bug where empty title would make generation fail #558
- Fixes a bug where float, long and binary types would not be parsed by the generator #558
- Fixes a bug where generation would fail on compact namespace names #558
- Renames request info into request information to avoid conflicts with platform #559
- Fixes a bug where the server url would not be taken in consideration #626
- Fixes a bug where missing namespaces would make the generation fail #573
- Fixes a bug where class names could contain special characters #573
- Fixes a bug where namespace names could contain path parameters #573
- Fixes a bug where namespace names could contain special characters #573
- Multiple performance improvements #573
- Fixes a bug where path generation would deduplicate segments leading to the wrong path #573
- Fixes a bug where the CodeDOM would be corrupted (bad tree) leading to incoherent generation results #573
- Fixes a bug where the generator would duplicate some models #573
- Moves the models to a dedicated namespace (models) #573
- Fixes a bug where enum serialization would be calling the wrong method in TypeScript #573
- Fixes a bug where request body would use the response schema #573
- Fixes an issue where type could conflict with namespace names and prevent CSharp compilation #573
- Fixes an issue where primitive types would map to the wrong serialization method in dotnet #573
- Fixes an issue where union models would not be able to deserialize because of missing members #573
- Fixes an issue where request builder methods would refer to unexisting properties in dotnet #573
- Fixes an issue where duplicated symbols for different imports would make java compilation fail #573
- Adds missing type mappings in java #573
- Fixes an issue where Go generation could use reserved keywords #573
- Fixes a bug where Go generation could end up with circular dependencies in models #573
- Fixes a bug where Go generation would map the wrong http core method for primitive types #573
- Fixes a bug where Go generation would have unused imports making build fail #573
- Fixes a bug where missing type definitions would make Ruby generation fail #573
- Fixes a bug where Go generation would miss the module symbol for inherited constructors #573

## [0.0.8] - 2021-08-25

### Added

- Ruby JSON serialization #429
- Ruby HTTP service #472
- Go generation support & abstractions #413

### Changed

- Fixed a bug where raw collections requests would not be supported #467
- Fixes a bug where in memory backing store would not return changed properties to null #243
- Fixes a bug where generated models would be tied to a specific backing store implementation #400
- Fixed #428 a bug where inline double defintion would make code dom generation fail
- Revamped authentication provider interface to allow multiple authentication schemes #498
- Fixed a bug preventing from using request builders with raw URls #508

## [0.0.7] - 2021-08-04

### Added

- Ruby generation implemented #244
- Adds middleware support for http clients #330

## [0.0.6] - 2021-07-26

### Added

- Initial ruby abstractions #212
- Backing store support #223
- Doc comments for abstractions libraries #324

### Changed

- Better client configuration #268
- Request builders constructors for data validation #322

## [0.0.5] - 2021-06-10

### Changed

- Expands code coverage to 88% #147
- Removes json assumption for request body to support multiple formats #170
- Escapes language reserved keywords #184
- Replaces custom URL tree node by class provided by OpenAPI.net #179
- Splits the core libraries in 3 separate libraries #197
- Changes default namespace and class name to api client #199
- Aligns Parsable interfaces across languages #204
- Fixes a bug where classes with properties of identical name would make build fail in CSharp #222

### Added

- Adds kiota packaging as a dotnet tool #169
- Adds input parameters validation #168
- Adds support for collections as root responses #191

## [0.0.4] - 2021-04-28

### Changed

- Multiple performance improvements for large descriptions
- Deterministic ordering of properties/methods/indexers/subclasses
- Deterministic import of sub path request builders
- Stopped generating phantom indexer methods for TypeScript and Java
- Fixed a bug where prefixed properties would be missing their prefix for serialization

## [0.0.3] - 2021-04-25

### Added

- Adds supports for additional properties in models

## [0.0.2] - 2021-04-20

### Added

- CI/CD to docker image (private feed) and GitHub releases #112, #115
- Documentation to get started
- Published the core packages #110
- Factories support for serializers and deserializers #100
- Documentation comment generation #92
- Submodule with generation samples #106
- Test coverage information in sonarcloud #78

### Changed

- Fixed a bug where date time offset properties would not be generated properly #116
- Fixed a bug where generating from http/https OpenAPI description would fail #109
- Fixed a bug where simple schema references would not be handled #109
- Removed a dependency on operation id #89
- Fixed a bug where the sonarcloud workflow would fail on external PRs #102
- Fixed a bug where empty class names would fail the generation #88

## [0.0.1] - 2021-04-20

### Added

- Initial GitHub release<|MERGE_RESOLUTION|>--- conflicted
+++ resolved
@@ -22,11 +22,8 @@
 - Upgrades go libraries to go17.
 - Fixes a bug in Go where reserved keywords for properties would be wrongly replaced.
 - Fixes a bug in Go where setters would be missing nil checks.
-<<<<<<< HEAD
 - Fixes a bug where OData select query parameter would not be normalized
-=======
 - Fixes a bug in Go where empty collections would not be serialized.
->>>>>>> 12fb3cb0
 
 ## [0.0.14] - 2021-11-08
 
