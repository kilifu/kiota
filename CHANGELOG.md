# Changelog

All notable changes to this project will be documented in this file.

The format is based on [Keep a Changelog](https://keepachangelog.com/en/1.0.0/),
and this project adheres to [Semantic Versioning](https://semver.org/spec/v2.0.0.html).

## [Unreleased]

### Added

### Changed

## [0.2.0] - 2022-05-24

### Added

- Added support for enum options descriptions (C#/Go/Java/TypeScript). [#90](https://github.com/microsoft/kiota/issues/90)
- Added support for file parameters types. [#221](https://github.com/microsoft/kiota/issues/221)
- Added support for no content responses in PHP. [#1458](https://github.com/microsoft/kiota/issues/1458)
- Added support for error handling in php request adapter. [#1157](https://github.com/microsoft/kiota/issues/1157)
- Added support for discriminator downcast in PHP. [#1255](https://github.com/microsoft/kiota/issues/1255)
- Added support for multiple collections indexing under the same parent.
- Added code exclusions placeholder in the generation. (oneOf)
- Added support for continuous access evaluation in Java. [#1179](https://github.com/microsoft/kiota/issues/1179)
<<<<<<< HEAD
- Added missing mappings in PHP for uint8 and int8. [#1473](https://github.com/microsoft/kiota/pull/1473)
=======
- Added support for special characters in URL query parameter names. [#1584](https://github.com/microsoft/kiota/pull/1584)
>>>>>>> 4d158ec7

### Changed

- Fixed a bug where union types would not work as error types.
- Fixed a bug where generation names could collide with platform names in CSharp.
- Fixed missing numbers mapping cases.
- Fixed multiple bugs enum options invalid symbols generation.
- Fixed a bug where symbols (classes, enums, properties...) could be only numbers, which is unsupported by most languages.
- Fixed a bug where union types would be missing serialization information.
- Fixed a bug where inline request bodies could override each other for the same path item with multiple operations.
- Fixed simple collections (arrays) support in CSharp.
- Fixed a bug where code properties could not be union or exclusion types.
- Fixed a bug where models would fail to generate if the schema type wasn't set to object.
- Fixed a bug where nullable wrapper schema flattening would ignore some composed type options.
- Fixed a bug where arrays without items definition would derail generation.
- Fixed a bug with enums detection for generation. (interpreted as string)
- Fixed a bug where classes names cleanup could end-up in a collision.
- Fixed a bug where null reference exception would be thrown when trying to lookup type inheritance on discriminators
- Fixed the lookup of model namespaces to only look in the target namespace to avoid reference collisions.
- Fixed a bug for the generated send method for paths returning Enums in dotnet.
- Breaking: renamed the --loglevel parameter to --log-level.
- Fixed a bug where some path parameter objects would have empty key values [#1586](https://github.com/microsoft/kiota/issues/1586)

## [0.1.3] - 2022-05-06

### Added

- Added text serialization library for PHP. [#1546](https://github.com/microsoft/kiota/pull/1546).

### Changed

- Fixed the image name in CI for MCR.

### Changed

## [0.1.2] - 2022-05-06

### Changed

- Minor changes in the parameters (-co => --co, -ll => --ll, -d is required, -l is required).

## [0.1.1] - 2022-05-06

### Changed

- Add binder for nullable boolean options. (Shell)

## [0.1.0] - 2022-05-04

### Added

- The dotnet tool is now available on the public feed `dotnet tool install -g Microsoft.OpenApi.Kiota --prerelease`.
- The dotnet OpenApi reference package is now available `Microsoft.OpenApi.Kiota.ApiDescription.Client`.
- The container image is now available on mcr. `docker pull mcr.microsoft.com/kiota/generator:latest`.

### Changed

- Revamped the api surface for request configuration. [#1494](https://github.com/microsoft/kiota/issues/1494)
- Fixed a bug in methods naming in Go after request configuration revamp.
- Fixes a bug where reserved names would not be updated for inheritance.
- Add `item` subcommand for indexers. Fixes conflicts when paths have repeating segments. (Shell) [#1541](https://github.com/microsoft/kiota/issues/1541)

## [0.0.23] - 2022-04-19

### Changed

- Fixed a bug where line returns in descriptions could break the generated code. [#1504](https://github.com/microsoft/kiota/issues/1504)
- Fixed a bug with special characters in query parameters names. [#1445](https://github.com/microsoft/kiota/issues/1445)
- Fixed a bug where complex types path parameters would fail to generate.
- Fixed a bug where Go serialization/deserialization method would generate invalid accessor names.

## [0.0.22] - 2022-04-08

### Added

- Added generation of command options for headers defined in the OpenAPI metadata source file. (Shell)
- Added retry, redirect, chaos and telemetry handler in java.

### Changed

- Simplified field deserialization.(PHP) [#1493](https://github.com/microsoft/kiota/issues/1493)
- Fixed a bug where the generator would not strip the common namespace component id for models. [#1483](https://github.com/microsoft/kiota/issues/1483)
- Simplified field deserialization. [#1490](https://github.com/microsoft/kiota/issues/1490)

## [0.0.21] - 2022-04-01

### Added

- Added text output formatter to CLI commons. (Shell)
- Added support for vendor specific content types generation/serialization. [#1197](https://github.com/microsoft/kiota/issues/1197)
- Added support for 204 no content in generation and CSharp/Java/Go/TypeScript request adapters. #1410
- Added a draft swift generation implementation. #1444
- Added support for yaml response type generation. [#302](https://github.com/microsoft/kiota/issues/302)
- Added support for xml response type generation. [#302](https://github.com/microsoft/kiota/issues/302)
- Added support for unstructured response generation (stream). [#546](https://github.com/microsoft/kiota/issues/546)

### Changed

- Moved go libraries to their own repository. [#370](https://github.com/microsoft/kiota/issues/370)
- Fixed a bug where the base url of the request adapter would be reset by the client(PHP). [#1469](https://github.com/microsoft/kiota/issues/1469)
- Fixed issue where custom date types are never corrected for method parameters(PHP). #1474
- Replaced DateTimeOffset with DateTime for custom date types(PHP). #1474
- Fixed a bug where the base url of the request adapter would be reset by the client. [#1443](https://github.com/microsoft/kiota/issues/1443)
- Fixed a bug where request builder classes for collections endpoints would have a wrong name. #1052
- Fixed issue with ambiguous type names causing build errors and stack overflows. (Shell) #1052
- Fixed a bug where symbols (properties, methods, classes) could contain invalid characters #1436
- Renamed parameters for requests: o => options, q => queryParameters, h => headers. [#1380](https://github.com/microsoft/kiota/issues/1380)
- Fixed a bug where names would clash with reserved type [#1437](https://github.com/microsoft/kiota/issues/1437)
- Fixed unnecessary use of fully qualified type names in Dotnet.

## [0.0.20] - 2022-03-25

### Changed

- Moved TypeScript middleware from Graph core to kiota http.
- Fixed a bug where errors would fail to deserialize for TypeScript.
- Fixed a bug where decimal types would not be mapped in TypeScript.
- Fixed circular dependencies issues for TypeScript #870.
- Fixed a bug where JSON serialization would fail on nil properties in Go.
- Moved typescript core packages into Kiota-TypeScript repo and delete for Kiota repo.
- Fixed a bug where collections of complex types could be mis-represented. [#1438](https://github.com/microsoft/kiota/issues/1438)
- Fixed a bug where inline properties would not generate their own type definition. [#1438](https://github.com/microsoft/kiota/issues/1438)

## [0.0.19] - 2022-03-18

### Added

- Adds a `--clean-output` argument to clean the target directory before generation #1357
- Adds support for `text/plain` responses for CSharp, Java, TypeScript and Go. #878

### Changed

- Fixed a bug where models descriptions would not be deterministic #1393
- Fixed a bug where unnecessary namespaces would be added to models generation #1273
- Fixed a bug where Go byte arrays would not write deserializers properly.
- Fixed a bug where integers would not be recognized when type is not number.
- Fixed a bug where union types with primitive member types would fail to generate #1270
- Fixed a bug where union types with inline schema member types would fail to generate #1270
- Fixed a bug where referenced types with no titles would fail to generate #1271
- Fixed a bug where the generator would introduce unnecessary union types for nullables. #990
- Moved all the dotnet libraries to their own repository. #1409

## [0.0.18] - 2022-03-14

### Added

- Added default implementations for table and JSON output in CLI commons (Shell) #1326
- Adds missing mapped types (int8, uint8, commonmark, html, ...) #1287

### Changed

- Add missing method getBinaryContent to the ParseNode interface(PHP).
- Split the Parsable interface into AdditionalData interface and Parsable interface(PHP) #1324.
- Shell commands will now default to writing indented JSON. This option can be disabled through the CLI option `--json-no-indent` (Shell) #1326
- Update System.CommandLine version (Shell) #1338
- Add async writers in output formatters (Shell) #1326
- Add async filter function in output filters (Shell) #1326
- BREAKING: Remove synchronous version of WriteOutput that accepts a stream input (Shell) #1326
- BREAKING: Remove synchronous version of WriteOutput that accepts a string input (Shell) #1326
- BREAKING: Remove synchronous version of FilterOutput that accepts a string input (Shell) #1326
- Fixed a bug where error responses without schema would make generation fail #1272
- Fixed indeterministic parameters ordering #1358
- Fixed indeterministic error mappings ordering #1358
- Fixed indeterministic discriminator mapping ordering #1358
- Fixed race condition when removing child items leading to erratic code generation results #1358
- Replaced models namespaces flattening by circular properties trimming in Go #1358
- Fixed a bug where inherited interfaces would be missing imports in Go #1358
- Fixed a bug where inherited interfaces would be missing imports for the parent #1358
- Fixed bugs across request adapter and serialization in PHP #1353
- Fixed NullReferenceException in Go generator
- Fixed incorrect mapping when the response type is `text/plain` #1356
- Fixed a bug in Dotnet.Typescript where properties could have invalid characters #1354
- Improved error display #1269
- Fixed a bug where union wrapper models would lack the discriminator methods.
- Fixed bug working with async azure credentials in Python.
- Fixed minor issues around PHP Generation, Serialization and Abstractions.
- Fix Discriminator support for PHP.
- Move additional data from Parsable into AdditionalDataHolder base class in Python #1360

## [0.0.17] - 2022-03-03

### Added

- Adds support for downcast of types during deserialization according to the discriminator information in the description (CSharp/Go/Java/TypeScript). [#646](https://github.com/microsoft/kiota/issues/646)
- Adds support for generating interfaces for models in Go. [#646](https://github.com/microsoft/kiota/issues/646)
- Adds support for generating functions (as opposed to methods or static methods) in the generator (used in TypeScript for discriminator factories). [#646](https://github.com/microsoft/kiota/issues/646)
- Added support for global error handling in python abstractions #1289
- Added a HTTPRequestAdapter for python Requests library #1251
- Added Shell output filter (JMESPath) support #1291
- Added output options to Shell output filter #1321

### Changed

- Fixed a bug in Go generator where temporary url template parameters would not be used preventing the use of raw urls.
- Fixed a bug where the Go http client configuration would impact non-kiota requests.
- Fixed bug where installing python abstractions failed due to missing dependencies  #1289
- Modified python test matrix to include python 3.10  #1289
- Added return statement to AnonymousAuthenticationProvider in python abstractions  #1289
- Fixed bug in enabling backing store for parse node factory by passing ParseNodeFactoryRegistry to method call  #1289
- Fixed errors in python serialization due to to responses as json instead of json strings #1290
- Added python version 3.10 to testing matrix #1290 
- Fixed bug with inconsistent Java namespace and directory name casing #1267
- Fixed typeOf string check in JsonParseNode Typescript.
- Fixed shell stream output getting processed by output formatters when no file path is provided #1291
- Using Record type instead of Map for additionalData in TypeScript

## [0.0.16] - 2022-02-23

### Added

- Added the ability to configure the underlying transport in Go. #1003
- Added additional date time (date, time, duration) types in the generation process. #1017
- PHP Request Adapter (includes middleware) #1048, #918, #1024, #1025
- Added support for PHP Json Serialization.
- Adds Python abstractions library. #925
- Adds hostname and protocol validation in authentication. #1051
- Adds Azure Identity Authentication Provider for Python. #1108
- Adds JSON Serialization library for Python. #1186
- Adds PHP League Authentication Provider for PHP #1201
- Added Shell language support #738


### Changed

- Fixed a bug where request body would get dropped by the compression handler in Go
- Fixed an issue where multiple api clients could run into racing conditions in Go.
- Fixed a bug where empty additional data in Go would lead to invalid JSON payloads during serialization.
- Fixed a bug where Go serialization would write empty arrays for nil values.
- Modified the TypeScript RequestInformation URL paramater data type from URL to string.
- Modified TypeScript packages to provide CJS and ESM modules.
- Modified the TypeScript RequestInformation query and path paramaters data type from Map to Record Type.
- Modified TypeScript RequestInformation headers and options to Record type.
- Modified the TypeScript RequestInformation content data type to ArrayBuffer.
- Updated PHP abstractions to make property keys and values nullable in `SerializationWriter.php`.
- Fixed an issue where enum collections parsing would fail in Go.
- Breaking. Kiota clients generate error types and throw when the target API returns a failed response (dotnet, go, java, typescript). #1100
- Fixed missing methods for serializing/deserializing decimal values in dotnet #1252
- Modified RequestBuilder types are suffixed with the ItemRequestBuilder if they belong to an item namespace to fix name collisions #1252
- Modified the use of fully qualified name of types in dotnet to ensure the target type and current element are not in the same namespace #1252.

## [0.0.15] - 2021-12-17

### Changed

- Fixes name collisions in dotnet by renaming "HttpMethod" enum to "Method" in dotnet abstractions
- Add support for PHP Generation.
- Migrated generator to dotnet 6 #815
- Fixes a bug where json deserialization would fail in go
- Fixes a bug where query parameters would not be added to the request in go
- Fixes a bug where at signs in path would derail generation
- Fixes Go doc comments in packages and generation
- Fixes a bug where RequestInformation did not accept some content headers in dotnet
- Added support for providing cancellation token in dotnet #874, #875, #876
- Upgrades go libraries to go17.
- Fixes a bug in Go where reserved keywords for properties would be wrongly replaced.
- Fixes a bug in Go where setters would be missing nil checks.
- Fixes a bug where OData select query parameter would not be normalized
- Fixes a bug in Go where empty collections would not be serialized.
- Fixes a bug where generation would fail because of empty usings.
- Fixes a bug where Java and Go escaped model properties would not serialize properly.
- Fixes a bug where null values would not be added to additionalData if there was no matching property in dotnet.
- Fixes a bug where deserialzation of enums would throw an ArgumentExcpetion if the member didn't exist in dotnet.

## [0.0.14] - 2021-11-08

### Added

- Added support for changing the base url #795

### Changed

- Fixes a bug where arrays of enums could be wrongly mapped.
- Fixes a bug where go deserialization would fail on collections of scalars.
- Fixes a bug where TypeScript query parameters would be added to headers instead #812
- Update dotnet abstractions and core libraries to target netstandard2.1 from net5.0

## [0.0.13] - 2021-10-27

### Changed

- Technical release to bump version number of go packages after replace removal

## [0.0.12] - 2021-10-27

### Added

- Adds Go authentication, http and serialization libraries and finalizes the generation #716

## [0.0.11] - 2021-10-27

### Changed

- Switched to URL templates instead of string contract for URL building #683
- Fixed a bug where CSharp method names would not follow naming conventions #730

## [0.0.10] - 2021-10-06

### Changed

- Renames middlewareoption into requestoption to stay agnostic from implementation #635
- Aligned http packages on naming convention #444

## [0.0.9] - 2021-10-01

### Added

- Adds support for path parameters #573
- Adds missing type mappings in TypeScript #573
- Adds a missing http core method for collections of primitives #573
- Aliases imports with the same name in typescript #573

### Changed

- Fixes a bug where empty title would make generation fail #558
- Fixes a bug where float, long and binary types would not be parsed by the generator #558
- Fixes a bug where generation would fail on compact namespace names #558
- Renames request info into request information to avoid conflicts with platform #559
- Fixes a bug where the server url would not be taken in consideration #626
- Fixes a bug where missing namespaces would make the generation fail #573
- Fixes a bug where class names could contain special characters #573
- Fixes a bug where namespace names could contain path parameters #573
- Fixes a bug where namespace names could contain special characters #573
- Multiple performance improvements #573
- Fixes a bug where path generation would deduplicate segments leading to the wrong path #573
- Fixes a bug where the CodeDOM would be corrupted (bad tree) leading to incoherent generation results #573
- Fixes a bug where the generator would duplicate some models #573
- Moves the models to a dedicated namespace (models) #573
- Fixes a bug where enum serialization would be calling the wrong method in TypeScript #573
- Fixes a bug where request body would use the response schema #573
- Fixes an issue where type could conflict with namespace names and prevent CSharp compilation #573
- Fixes an issue where primitive types would map to the wrong serialization method in dotnet #573
- Fixes an issue where union models would not be able to deserialize because of missing members #573
- Fixes an issue where request builder methods would refer to unexisting properties in dotnet #573
- Fixes an issue where duplicated symbols for different imports would make java compilation fail #573
- Adds missing type mappings in java #573
- Fixes an issue where Go generation could use reserved keywords #573
- Fixes a bug where Go generation could end up with circular dependencies in models #573
- Fixes a bug where Go generation would map the wrong http core method for primitive types #573
- Fixes a bug where Go generation would have unused imports making build fail #573
- Fixes a bug where missing type definitions would make Ruby generation fail #573
- Fixes a bug where Go generation would miss the module symbol for inherited constructors #573

## [0.0.8] - 2021-08-25

### Added

- Ruby JSON serialization #429
- Ruby HTTP service #472
- Go generation support & abstractions #413

### Changed

- Fixed a bug where raw collections requests would not be supported #467
- Fixes a bug where in memory backing store would not return changed properties to null #243
- Fixes a bug where generated models would be tied to a specific backing store implementation #400
- Fixed #428 a bug where inline double defintion would make code dom generation fail
- Revamped authentication provider interface to allow multiple authentication schemes #498
- Fixed a bug preventing from using request builders with raw URls #508

## [0.0.7] - 2021-08-04

### Added

- Ruby generation implemented #244
- Adds middleware support for http clients #330

## [0.0.6] - 2021-07-26

### Added

- Initial ruby abstractions #212
- Backing store support #223
- Doc comments for abstractions libraries #324

### Changed

- Better client configuration #268
- Request builders constructors for data validation #322

## [0.0.5] - 2021-06-10

### Changed

- Expands code coverage to 88% #147
- Removes json assumption for request body to support multiple formats #170
- Escapes language reserved keywords #184
- Replaces custom URL tree node by class provided by OpenAPI.net #179
- Splits the core libraries in 3 separate libraries #197
- Changes default namespace and class name to api client #199
- Aligns Parsable interfaces across languages #204
- Fixes a bug where classes with properties of identical name would make build fail in CSharp #222

### Added

- Adds kiota packaging as a dotnet tool #169
- Adds input parameters validation #168
- Adds support for collections as root responses #191

## [0.0.4] - 2021-04-28

### Changed

- Multiple performance improvements for large descriptions
- Deterministic ordering of properties/methods/indexers/subclasses
- Deterministic import of sub path request builders
- Stopped generating phantom indexer methods for TypeScript and Java
- Fixed a bug where prefixed properties would be missing their prefix for serialization

## [0.0.3] - 2021-04-25

### Added

- Adds supports for additional properties in models

## [0.0.2] - 2021-04-20

### Added

- CI/CD to docker image (private feed) and GitHub releases #112, #115
- Documentation to get started
- Published the core packages #110
- Factories support for serializers and deserializers #100
- Documentation comment generation #92
- Submodule with generation samples #106
- Test coverage information in sonarcloud #78

### Changed

- Fixed a bug where date time offset properties would not be generated properly #116
- Fixed a bug where generating from http/https OpenAPI description would fail #109
- Fixed a bug where simple schema references would not be handled #109
- Removed a dependency on operation id #89
- Fixed a bug where the sonarcloud workflow would fail on external PRs #102
- Fixed a bug where empty class names would fail the generation #88

## [0.0.1] - 2021-04-20

### Added

- Initial GitHub release<|MERGE_RESOLUTION|>--- conflicted
+++ resolved
@@ -8,6 +8,7 @@
 ## [Unreleased]
 
 ### Added
+- Added missing mappings in PHP for uint8 and int8. [#1473](https://github.com/microsoft/kiota/pull/1473)
 
 ### Changed
 
@@ -23,11 +24,7 @@
 - Added support for multiple collections indexing under the same parent.
 - Added code exclusions placeholder in the generation. (oneOf)
 - Added support for continuous access evaluation in Java. [#1179](https://github.com/microsoft/kiota/issues/1179)
-<<<<<<< HEAD
-- Added missing mappings in PHP for uint8 and int8. [#1473](https://github.com/microsoft/kiota/pull/1473)
-=======
 - Added support for special characters in URL query parameter names. [#1584](https://github.com/microsoft/kiota/pull/1584)
->>>>>>> 4d158ec7
 
 ### Changed
 
