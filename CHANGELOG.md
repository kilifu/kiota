# Changelog

All notable changes to this project will be documented in this file.

The format is based on [Keep a Changelog](https://keepachangelog.com/en/1.0.0/),
and this project adheres to [Semantic Versioning](https://semver.org/spec/v2.0.0.html).

## [Unreleased]

### Added

- Added support for enum options descriptions (C#/Go/Java/TypeScript). [#90](https://github.com/microsoft/kiota/issues/90)
- Added support for file parameters types. [#221](https://github.com/microsoft/kiota/issues/221)
<<<<<<< HEAD
- Added support for no content responses in PHP. [#1458](https://github.com/microsoft/kiota/issues/1458)
- Added support for error handling in php request adapter. [#1157](https://github.com/microsoft/kiota/issues/1157)
- Added support for discriminator downcast in PHP. [#1255](https://github.com/microsoft/kiota/issues/1255)
=======
- Added support for multiple collections indexing under the same parent.
- Added code exclusions placeholder in the generation. (oneOf)
>>>>>>> 7b3311e2

### Changed

- Fixed a bug where union types would not work as error types.
- Fixed a bug where generation names could collide with platform names in CSharp.
- Fixed missing numbers mapping cases.
- Fixed multiple bugs enum options invalid symbols generation.
- Fixed a bug where symbols (classes, enums, properties...) could be only numbers, which is unsupported by most languages.
- Fixed a bug where union types would be missing serialization information.
- Fixed a bug where inline request bodies could override each other for the same path item with multiple operations.
- Fixed simple collections (arrays) support in CSharp.
- Fixed a bug where code properties could not be union or exclusion types.
- Fixed a bug where models would fail to generate if the schema type wasn't set to object.
- Fixed a bug where nullable wrapper schema flattening would ignore some composed type options.
- Fixed a bug where arrays without items definition would derail generation.
- Fixed a bug with enums detection for generation. (interpreted as string)
- Fixes a bug where classes names cleanup could end-up in a collision.

## [0.1.3] - 2022-05-06

### Added

- Added text serialization library for PHP. [#1546](https://github.com/microsoft/kiota/pull/1546).

### Changed

- Fixed the image name in CI for MCR.

### Changed

## [0.1.2] - 2022-05-06

### Changed

- Minor changes in the parameters (-co => --co, -ll => --ll, -d is required, -l is required).

## [0.1.1] - 2022-05-06

### Changed

- Add binder for nullable boolean options. (Shell)

## [0.1.0] - 2022-05-04

### Added

- The dotnet tool is now available on the public feed `dotnet tool install -g Microsoft.OpenApi.Kiota --prerelease`.
- The dotnet OpenApi reference package is now available `Microsoft.OpenApi.Kiota.ApiDescription.Client`.
- The container image is now available on mcr. `docker pull mcr.microsoft.com/kiota/generator:latest`.

### Changed

- Revamped the api surface for request configuration. [#1494](https://github.com/microsoft/kiota/issues/1494)
- Fixed a bug in methods naming in Go after request configuration revamp.
- Fixes a bug where reserved names would not be updated for inheritance.
- Add `item` subcommand for indexers. Fixes conflicts when paths have repeating segments. (Shell) [#1541](https://github.com/microsoft/kiota/issues/1541)

## [0.0.23] - 2022-04-19

### Changed

- Fixed a bug where line returns in descriptions could break the generated code. [#1504](https://github.com/microsoft/kiota/issues/1504)
- Fixed a bug with special characters in query parameters names. [#1445](https://github.com/microsoft/kiota/issues/1445)
- Fixed a bug where complex types path parameters would fail to generate.
- Fixed a bug where Go serialization/deserialization method would generate invalid accessor names.

## [0.0.22] - 2022-04-08

### Added

- Added generation of command options for headers defined in the OpenAPI metadata source file. (Shell)
- Added retry, redirect, chaos and telemetry handler in java.

### Changed

- Simplified field deserialization.(PHP) [#1493](https://github.com/microsoft/kiota/issues/1493)
- Fixed a bug where the generator would not strip the common namespace component id for models. [#1483](https://github.com/microsoft/kiota/issues/1483)
- Simplified field deserialization. [#1490](https://github.com/microsoft/kiota/issues/1490)

## [0.0.21] - 2022-04-01

### Added

- Added text output formatter to CLI commons. (Shell)
- Added support for vendor specific content types generation/serialization. [#1197](https://github.com/microsoft/kiota/issues/1197)
- Added support for 204 no content in generation and CSharp/Java/Go/TypeScript request adapters. #1410
- Added a draft swift generation implementation. #1444
- Added support for yaml response type generation. [#302](https://github.com/microsoft/kiota/issues/302)
- Added support for xml response type generation. [#302](https://github.com/microsoft/kiota/issues/302)
- Added support for unstructured response generation (stream). [#546](https://github.com/microsoft/kiota/issues/546)

### Changed

- Moved go libraries to their own repository. [#370](https://github.com/microsoft/kiota/issues/370)
- Fixed a bug where the base url of the request adapter would be reset by the client(PHP). [#1469](https://github.com/microsoft/kiota/issues/1469)
- Fixed issue where custom date types are never corrected for method parameters(PHP). #1474
- Replaced DateTimeOffset with DateTime for custom date types(PHP). #1474
- Fixed a bug where the base url of the request adapter would be reset by the client. [#1443](https://github.com/microsoft/kiota/issues/1443)
- Fixed a bug where request builder classes for collections endpoints would have a wrong name. #1052
- Fixed issue with ambiguous type names causing build errors and stack overflows. (Shell) #1052
- Fixed a bug where symbols (properties, methods, classes) could contain invalid characters #1436
- Renamed parameters for requests: o => options, q => queryParameters, h => headers. [#1380](https://github.com/microsoft/kiota/issues/1380)
- Fixed a bug where names would clash with reserved type [#1437](https://github.com/microsoft/kiota/issues/1437)
- Fixed unnecessary use of fully qualified type names in Dotnet.

## [0.0.20] - 2022-03-25

### Changed

- Moved TypeScript middleware from Graph core to kiota http.
- Fixed a bug where errors would fail to deserialize for TypeScript.
- Fixed a bug where decimal types would not be mapped in TypeScript.
- Fixed circular dependencies issues for TypeScript #870.
- Fixed a bug where JSON serialization would fail on nil properties in Go.
- Moved typescript core packages into Kiota-TypeScript repo and delete for Kiota repo.
- Fixed a bug where collections of complex types could be mis-represented. [#1438](https://github.com/microsoft/kiota/issues/1438)
- Fixed a bug where inline properties would not generate their own type definition. [#1438](https://github.com/microsoft/kiota/issues/1438)

## [0.0.19] - 2022-03-18

### Added

- Adds a `--clean-output` argument to clean the target directory before generation #1357
- Adds support for `text/plain` responses for CSharp, Java, TypeScript and Go. #878

### Changed

- Fixed a bug where models descriptions would not be deterministic #1393
- Fixed a bug where unnecessary namespaces would be added to models generation #1273
- Fixed a bug where Go byte arrays would not write deserializers properly.
- Fixed a bug where integers would not be recognized when type is not number.
- Fixed a bug where union types with primitive member types would fail to generate #1270
- Fixed a bug where union types with inline schema member types would fail to generate #1270
- Fixed a bug where referenced types with no titles would fail to generate #1271
- Fixed a bug where the generator would introduce unnecessary union types for nullables. #990
- Moved all the dotnet libraries to their own repository. #1409

## [0.0.18] - 2022-03-14

### Added

- Added default implementations for table and JSON output in CLI commons (Shell) #1326
- Adds missing mapped types (int8, uint8, commonmark, html, ...) #1287

### Changed

- Add missing method getBinaryContent to the ParseNode interface(PHP).
- Split the Parsable interface into AdditionalData interface and Parsable interface(PHP) #1324.
- Shell commands will now default to writing indented JSON. This option can be disabled through the CLI option `--json-no-indent` (Shell) #1326
- Update System.CommandLine version (Shell) #1338
- Add async writers in output formatters (Shell) #1326
- Add async filter function in output filters (Shell) #1326
- BREAKING: Remove synchronous version of WriteOutput that accepts a stream input (Shell) #1326
- BREAKING: Remove synchronous version of WriteOutput that accepts a string input (Shell) #1326
- BREAKING: Remove synchronous version of FilterOutput that accepts a string input (Shell) #1326
- Fixed a bug where error responses without schema would make generation fail #1272
- Fixed indeterministic parameters ordering #1358
- Fixed indeterministic error mappings ordering #1358
- Fixed indeterministic discriminator mapping ordering #1358
- Fixed race condition when removing child items leading to erratic code generation results #1358
- Replaced models namespaces flattening by circular properties trimming in Go #1358
- Fixed a bug where inherited interfaces would be missing imports in Go #1358
- Fixed a bug where inherited interfaces would be missing imports for the parent #1358
- Fixed bugs across request adapter and serialization in PHP #1353
- Fixed NullReferenceException in Go generator
- Fixed incorrect mapping when the response type is `text/plain` #1356
- Fixed a bug in Dotnet.Typescript where properties could have invalid characters #1354
- Improved error display #1269
- Fixed a bug where union wrapper models would lack the discriminator methods.
- Fixed bug working with async azure credentials in Python.
- Fixed minor issues around PHP Generation, Serialization and Abstractions.
- Fix Discriminator support for PHP.
- Move additional data from Parsable into AdditionalDataHolder base class in Python #1360

## [0.0.17] - 2022-03-03

### Added

- Adds support for downcast of types during deserialization according to the discriminator information in the description (CSharp/Go/Java/TypeScript). [#646](https://github.com/microsoft/kiota/issues/646)
- Adds support for generating interfaces for models in Go. [#646](https://github.com/microsoft/kiota/issues/646)
- Adds support for generating functions (as opposed to methods or static methods) in the generator (used in TypeScript for discriminator factories). [#646](https://github.com/microsoft/kiota/issues/646)
- Added support for global error handling in python abstractions #1289
- Added a HTTPRequestAdapter for python Requests library #1251
- Added Shell output filter (JMESPath) support #1291
- Added output options to Shell output filter #1321

### Changed

- Fixed a bug in Go generator where temporary url template parameters would not be used preventing the use of raw urls.
- Fixed a bug where the Go http client configuration would impact non-kiota requests.
- Fixed bug where installing python abstractions failed due to missing dependencies  #1289
- Modified python test matrix to include python 3.10  #1289
- Added return statement to AnonymousAuthenticationProvider in python abstractions  #1289
- Fixed bug in enabling backing store for parse node factory by passing ParseNodeFactoryRegistry to method call  #1289
- Fixed errors in python serialization due to to responses as json instead of json strings #1290
- Added python version 3.10 to testing matrix #1290 
- Fixed bug with inconsistent Java namespace and directory name casing #1267
- Fixed typeOf string check in JsonParseNode Typescript.
- Fixed shell stream output getting processed by output formatters when no file path is provided #1291
- Using Record type instead of Map for additionalData in TypeScript

## [0.0.16] - 2022-02-23

### Added

- Added the ability to configure the underlying transport in Go. #1003
- Added additional date time (date, time, duration) types in the generation process. #1017
- PHP Request Adapter (includes middleware) #1048, #918, #1024, #1025
- Added support for PHP Json Serialization.
- Adds Python abstractions library. #925
- Adds hostname and protocol validation in authentication. #1051
- Adds Azure Identity Authentication Provider for Python. #1108
- Adds JSON Serialization library for Python. #1186
- Adds PHP League Authentication Provider for PHP #1201
- Added Shell language support #738


### Changed

- Fixed a bug where request body would get dropped by the compression handler in Go
- Fixed an issue where multiple api clients could run into racing conditions in Go.
- Fixed a bug where empty additional data in Go would lead to invalid JSON payloads during serialization.
- Fixed a bug where Go serialization would write empty arrays for nil values.
- Modified the TypeScript RequestInformation URL paramater data type from URL to string.
- Modified TypeScript packages to provide CJS and ESM modules.
- Modified the TypeScript RequestInformation query and path paramaters data type from Map to Record Type.
- Modified TypeScript RequestInformation headers and options to Record type.
- Modified the TypeScript RequestInformation content data type to ArrayBuffer.
- Updated PHP abstractions to make property keys and values nullable in `SerializationWriter.php`.
- Fixed an issue where enum collections parsing would fail in Go.
- Breaking. Kiota clients generate error types and throw when the target API returns a failed response (dotnet, go, java, typescript). #1100
- Fixed missing methods for serializing/deserializing decimal values in dotnet #1252
- Modified RequestBuilder types are suffixed with the ItemRequestBuilder if they belong to an item namespace to fix name collisions #1252
- Modified the use of fully qualified name of types in dotnet to ensure the target type and current element are not in the same namespace #1252.

## [0.0.15] - 2021-12-17

### Changed

- Fixes name collisions in dotnet by renaming "HttpMethod" enum to "Method" in dotnet abstractions
- Add support for PHP Generation.
- Migrated generator to dotnet 6 #815
- Fixes a bug where json deserialization would fail in go
- Fixes a bug where query parameters would not be added to the request in go
- Fixes a bug where at signs in path would derail generation
- Fixes Go doc comments in packages and generation
- Fixes a bug where RequestInformation did not accept some content headers in dotnet
- Added support for providing cancellation token in dotnet #874, #875, #876
- Upgrades go libraries to go17.
- Fixes a bug in Go where reserved keywords for properties would be wrongly replaced.
- Fixes a bug in Go where setters would be missing nil checks.
- Fixes a bug where OData select query parameter would not be normalized
- Fixes a bug in Go where empty collections would not be serialized.
- Fixes a bug where generation would fail because of empty usings.
- Fixes a bug where Java and Go escaped model properties would not serialize properly.
- Fixes a bug where null values would not be added to additionalData if there was no matching property in dotnet.
- Fixes a bug where deserialzation of enums would throw an ArgumentExcpetion if the member didn't exist in dotnet.

## [0.0.14] - 2021-11-08

### Added

- Added support for changing the base url #795

### Changed

- Fixes a bug where arrays of enums could be wrongly mapped.
- Fixes a bug where go deserialization would fail on collections of scalars.
- Fixes a bug where TypeScript query parameters would be added to headers instead #812
- Update dotnet abstractions and core libraries to target netstandard2.1 from net5.0

## [0.0.13] - 2021-10-27

### Changed

- Technical release to bump version number of go packages after replace removal

## [0.0.12] - 2021-10-27

### Added

- Adds Go authentication, http and serialization libraries and finalizes the generation #716

## [0.0.11] - 2021-10-27

### Changed

- Switched to URL templates instead of string contract for URL building #683
- Fixed a bug where CSharp method names would not follow naming conventions #730

## [0.0.10] - 2021-10-06

### Changed

- Renames middlewareoption into requestoption to stay agnostic from implementation #635
- Aligned http packages on naming convention #444

## [0.0.9] - 2021-10-01

### Added

- Adds support for path parameters #573
- Adds missing type mappings in TypeScript #573
- Adds a missing http core method for collections of primitives #573
- Aliases imports with the same name in typescript #573

### Changed

- Fixes a bug where empty title would make generation fail #558
- Fixes a bug where float, long and binary types would not be parsed by the generator #558
- Fixes a bug where generation would fail on compact namespace names #558
- Renames request info into request information to avoid conflicts with platform #559
- Fixes a bug where the server url would not be taken in consideration #626
- Fixes a bug where missing namespaces would make the generation fail #573
- Fixes a bug where class names could contain special characters #573
- Fixes a bug where namespace names could contain path parameters #573
- Fixes a bug where namespace names could contain special characters #573
- Multiple performance improvements #573
- Fixes a bug where path generation would deduplicate segments leading to the wrong path #573
- Fixes a bug where the CodeDOM would be corrupted (bad tree) leading to incoherent generation results #573
- Fixes a bug where the generator would duplicate some models #573
- Moves the models to a dedicated namespace (models) #573
- Fixes a bug where enum serialization would be calling the wrong method in TypeScript #573
- Fixes a bug where request body would use the response schema #573
- Fixes an issue where type could conflict with namespace names and prevent CSharp compilation #573
- Fixes an issue where primitive types would map to the wrong serialization method in dotnet #573
- Fixes an issue where union models would not be able to deserialize because of missing members #573
- Fixes an issue where request builder methods would refer to unexisting properties in dotnet #573
- Fixes an issue where duplicated symbols for different imports would make java compilation fail #573
- Adds missing type mappings in java #573
- Fixes an issue where Go generation could use reserved keywords #573
- Fixes a bug where Go generation could end up with circular dependencies in models #573
- Fixes a bug where Go generation would map the wrong http core method for primitive types #573
- Fixes a bug where Go generation would have unused imports making build fail #573
- Fixes a bug where missing type definitions would make Ruby generation fail #573
- Fixes a bug where Go generation would miss the module symbol for inherited constructors #573

## [0.0.8] - 2021-08-25

### Added

- Ruby JSON serialization #429
- Ruby HTTP service #472
- Go generation support & abstractions #413

### Changed

- Fixed a bug where raw collections requests would not be supported #467
- Fixes a bug where in memory backing store would not return changed properties to null #243
- Fixes a bug where generated models would be tied to a specific backing store implementation #400
- Fixed #428 a bug where inline double defintion would make code dom generation fail
- Revamped authentication provider interface to allow multiple authentication schemes #498
- Fixed a bug preventing from using request builders with raw URls #508

## [0.0.7] - 2021-08-04

### Added

- Ruby generation implemented #244
- Adds middleware support for http clients #330

## [0.0.6] - 2021-07-26

### Added

- Initial ruby abstractions #212
- Backing store support #223
- Doc comments for abstractions libraries #324

### Changed

- Better client configuration #268
- Request builders constructors for data validation #322

## [0.0.5] - 2021-06-10

### Changed

- Expands code coverage to 88% #147
- Removes json assumption for request body to support multiple formats #170
- Escapes language reserved keywords #184
- Replaces custom URL tree node by class provided by OpenAPI.net #179
- Splits the core libraries in 3 separate libraries #197
- Changes default namespace and class name to api client #199
- Aligns Parsable interfaces across languages #204
- Fixes a bug where classes with properties of identical name would make build fail in CSharp #222

### Added

- Adds kiota packaging as a dotnet tool #169
- Adds input parameters validation #168
- Adds support for collections as root responses #191

## [0.0.4] - 2021-04-28

### Changed

- Multiple performance improvements for large descriptions
- Deterministic ordering of properties/methods/indexers/subclasses
- Deterministic import of sub path request builders
- Stopped generating phantom indexer methods for TypeScript and Java
- Fixed a bug where prefixed properties would be missing their prefix for serialization

## [0.0.3] - 2021-04-25

### Added

- Adds supports for additional properties in models

## [0.0.2] - 2021-04-20

### Added

- CI/CD to docker image (private feed) and GitHub releases #112, #115
- Documentation to get started
- Published the core packages #110
- Factories support for serializers and deserializers #100
- Documentation comment generation #92
- Submodule with generation samples #106
- Test coverage information in sonarcloud #78

### Changed

- Fixed a bug where date time offset properties would not be generated properly #116
- Fixed a bug where generating from http/https OpenAPI description would fail #109
- Fixed a bug where simple schema references would not be handled #109
- Removed a dependency on operation id #89
- Fixed a bug where the sonarcloud workflow would fail on external PRs #102
- Fixed a bug where empty class names would fail the generation #88

## [0.0.1] - 2021-04-20

### Added

- Initial GitHub release<|MERGE_RESOLUTION|>--- conflicted
+++ resolved
@@ -11,14 +11,11 @@
 
 - Added support for enum options descriptions (C#/Go/Java/TypeScript). [#90](https://github.com/microsoft/kiota/issues/90)
 - Added support for file parameters types. [#221](https://github.com/microsoft/kiota/issues/221)
-<<<<<<< HEAD
 - Added support for no content responses in PHP. [#1458](https://github.com/microsoft/kiota/issues/1458)
 - Added support for error handling in php request adapter. [#1157](https://github.com/microsoft/kiota/issues/1157)
 - Added support for discriminator downcast in PHP. [#1255](https://github.com/microsoft/kiota/issues/1255)
-=======
 - Added support for multiple collections indexing under the same parent.
 - Added code exclusions placeholder in the generation. (oneOf)
->>>>>>> 7b3311e2
 
 ### Changed
 
