# Changelog

All notable changes to this project will be documented in this file.

The format is based on [Keep a Changelog](https://keepachangelog.com/en/1.0.0/),
and this project adheres to [Semantic Versioning](https://semver.org/spec/v2.0.0.html).

## [Unreleased]

### Added

- Added support for enum options descriptions (C#/Go/Java/TypeScript). [#90](https://github.com/microsoft/kiota/issues/90)
- Added support for file parameters types. [#221](https://github.com/microsoft/kiota/issues/221)
- Added support for no content responses in PHP. [#1458](https://github.com/microsoft/kiota/issues/1458)
- Added support for error handling in php request adapter. [#1157](https://github.com/microsoft/kiota/issues/1157)
- Added support for discriminator downcast in PHP. [#1255](https://github.com/microsoft/kiota/issues/1255)
- Added support for multiple collections indexing under the same parent.
- Added code exclusions placeholder in the generation. (oneOf)
<<<<<<< HEAD
- Added support for special characters in URL query parameter names. [#1584](https://github.com/microsoft/kiota/pull/1584)
=======
- Added support for continuous access evaluation in Java. [#1179](https://github.com/microsoft/kiota/issues/1179)
>>>>>>> 77240ec1

### Changed

- Fixed a bug where union types would not work as error types.
- Fixed a bug where generation names could collide with platform names in CSharp.
- Fixed missing numbers mapping cases.
- Fixed multiple bugs enum options invalid symbols generation.
- Fixed a bug where symbols (classes, enums, properties...) could be only numbers, which is unsupported by most languages.
- Fixed a bug where union types would be missing serialization information.
- Fixed a bug where inline request bodies could override each other for the same path item with multiple operations.
- Fixed simple collections (arrays) support in CSharp.
- Fixed a bug where code properties could not be union or exclusion types.
- Fixed a bug where models would fail to generate if the schema type wasn't set to object.
- Fixed a bug where nullable wrapper schema flattening would ignore some composed type options.
- Fixed a bug where arrays without items definition would derail generation.
- Fixed a bug with enums detection for generation. (interpreted as string)
- Fixed a bug where classes names cleanup could end-up in a collision.
- Fixed a bug where null reference exception would be thrown when trying to lookup type inheritance on discriminators
- Fixed the lookup of model namespaces to only look in the target namespace to avoid reference collisions.
- Fixed a bug for the generated send method for paths returning Enums in dotnet.
- Breaking: renamed the --loglevel parameter to --log-level.

## [0.1.3] - 2022-05-06

### Added

- Added text serialization library for PHP. [#1546](https://github.com/microsoft/kiota/pull/1546).

### Changed

- Fixed the image name in CI for MCR.

### Changed

## [0.1.2] - 2022-05-06

### Changed

- Minor changes in the parameters (-co => --co, -ll => --ll, -d is required, -l is required).

## [0.1.1] - 2022-05-06

### Changed

- Add binder for nullable boolean options. (Shell)

## [0.1.0] - 2022-05-04

### Added

- The dotnet tool is now available on the public feed `dotnet tool install -g Microsoft.OpenApi.Kiota --prerelease`.
- The dotnet OpenApi reference package is now available `Microsoft.OpenApi.Kiota.ApiDescription.Client`.
- The container image is now available on mcr. `docker pull mcr.microsoft.com/kiota/generator:latest`.

### Changed

- Revamped the api surface for request configuration. [#1494](https://github.com/microsoft/kiota/issues/1494)
- Fixed a bug in methods naming in Go after request configuration revamp.
- Fixes a bug where reserved names would not be updated for inheritance.
- Add `item` subcommand for indexers. Fixes conflicts when paths have repeating segments. (Shell) [#1541](https://github.com/microsoft/kiota/issues/1541)

## [0.0.23] - 2022-04-19

### Changed

- Fixed a bug where line returns in descriptions could break the generated code. [#1504](https://github.com/microsoft/kiota/issues/1504)
- Fixed a bug with special characters in query parameters names. [#1445](https://github.com/microsoft/kiota/issues/1445)
- Fixed a bug where complex types path parameters would fail to generate.
- Fixed a bug where Go serialization/deserialization method would generate invalid accessor names.

## [0.0.22] - 2022-04-08

### Added

- Added generation of command options for headers defined in the OpenAPI metadata source file. (Shell)
- Added retry, redirect, chaos and telemetry handler in java.

### Changed

- Simplified field deserialization.(PHP) [#1493](https://github.com/microsoft/kiota/issues/1493)
- Fixed a bug where the generator would not strip the common namespace component id for models. [#1483](https://github.com/microsoft/kiota/issues/1483)
- Simplified field deserialization. [#1490](https://github.com/microsoft/kiota/issues/1490)

## [0.0.21] - 2022-04-01

### Added

- Added text output formatter to CLI commons. (Shell)
- Added support for vendor specific content types generation/serialization. [#1197](https://github.com/microsoft/kiota/issues/1197)
- Added support for 204 no content in generation and CSharp/Java/Go/TypeScript request adapters. #1410
- Added a draft swift generation implementation. #1444
- Added support for yaml response type generation. [#302](https://github.com/microsoft/kiota/issues/302)
- Added support for xml response type generation. [#302](https://github.com/microsoft/kiota/issues/302)
- Added support for unstructured response generation (stream). [#546](https://github.com/microsoft/kiota/issues/546)

### Changed

- Moved go libraries to their own repository. [#370](https://github.com/microsoft/kiota/issues/370)
- Fixed a bug where the base url of the request adapter would be reset by the client(PHP). [#1469](https://github.com/microsoft/kiota/issues/1469)
- Fixed issue where custom date types are never corrected for method parameters(PHP). #1474
- Replaced DateTimeOffset with DateTime for custom date types(PHP). #1474
- Fixed a bug where the base url of the request adapter would be reset by the client. [#1443](https://github.com/microsoft/kiota/issues/1443)
- Fixed a bug where request builder classes for collections endpoints would have a wrong name. #1052
- Fixed issue with ambiguous type names causing build errors and stack overflows. (Shell) #1052
- Fixed a bug where symbols (properties, methods, classes) could contain invalid characters #1436
- Renamed parameters for requests: o => options, q => queryParameters, h => headers. [#1380](https://github.com/microsoft/kiota/issues/1380)
- Fixed a bug where names would clash with reserved type [#1437](https://github.com/microsoft/kiota/issues/1437)
- Fixed unnecessary use of fully qualified type names in Dotnet.

## [0.0.20] - 2022-03-25

### Changed

- Moved TypeScript middleware from Graph core to kiota http.
- Fixed a bug where errors would fail to deserialize for TypeScript.
- Fixed a bug where decimal types would not be mapped in TypeScript.
- Fixed circular dependencies issues for TypeScript #870.
- Fixed a bug where JSON serialization would fail on nil properties in Go.
- Moved typescript core packages into Kiota-TypeScript repo and delete for Kiota repo.
- Fixed a bug where collections of complex types could be mis-represented. [#1438](https://github.com/microsoft/kiota/issues/1438)
- Fixed a bug where inline properties would not generate their own type definition. [#1438](https://github.com/microsoft/kiota/issues/1438)

## [0.0.19] - 2022-03-18

### Added

- Adds a `--clean-output` argument to clean the target directory before generation #1357
- Adds support for `text/plain` responses for CSharp, Java, TypeScript and Go. #878

### Changed

- Fixed a bug where models descriptions would not be deterministic #1393
- Fixed a bug where unnecessary namespaces would be added to models generation #1273
- Fixed a bug where Go byte arrays would not write deserializers properly.
- Fixed a bug where integers would not be recognized when type is not number.
- Fixed a bug where union types with primitive member types would fail to generate #1270
- Fixed a bug where union types with inline schema member types would fail to generate #1270
- Fixed a bug where referenced types with no titles would fail to generate #1271
- Fixed a bug where the generator would introduce unnecessary union types for nullables. #990
- Moved all the dotnet libraries to their own repository. #1409

## [0.0.18] - 2022-03-14

### Added

- Added default implementations for table and JSON output in CLI commons (Shell) #1326
- Adds missing mapped types (int8, uint8, commonmark, html, ...) #1287

### Changed

- Add missing method getBinaryContent to the ParseNode interface(PHP).
- Split the Parsable interface into AdditionalData interface and Parsable interface(PHP) #1324.
- Shell commands will now default to writing indented JSON. This option can be disabled through the CLI option `--json-no-indent` (Shell) #1326
- Update System.CommandLine version (Shell) #1338
- Add async writers in output formatters (Shell) #1326
- Add async filter function in output filters (Shell) #1326
- BREAKING: Remove synchronous version of WriteOutput that accepts a stream input (Shell) #1326
- BREAKING: Remove synchronous version of WriteOutput that accepts a string input (Shell) #1326
- BREAKING: Remove synchronous version of FilterOutput that accepts a string input (Shell) #1326
- Fixed a bug where error responses without schema would make generation fail #1272
- Fixed indeterministic parameters ordering #1358
- Fixed indeterministic error mappings ordering #1358
- Fixed indeterministic discriminator mapping ordering #1358
- Fixed race condition when removing child items leading to erratic code generation results #1358
- Replaced models namespaces flattening by circular properties trimming in Go #1358
- Fixed a bug where inherited interfaces would be missing imports in Go #1358
- Fixed a bug where inherited interfaces would be missing imports for the parent #1358
- Fixed bugs across request adapter and serialization in PHP #1353
- Fixed NullReferenceException in Go generator
- Fixed incorrect mapping when the response type is `text/plain` #1356
- Fixed a bug in Dotnet.Typescript where properties could have invalid characters #1354
- Improved error display #1269
- Fixed a bug where union wrapper models would lack the discriminator methods.
- Fixed bug working with async azure credentials in Python.
- Fixed minor issues around PHP Generation, Serialization and Abstractions.
- Fix Discriminator support for PHP.
- Move additional data from Parsable into AdditionalDataHolder base class in Python #1360

## [0.0.17] - 2022-03-03

### Added

- Adds support for downcast of types during deserialization according to the discriminator information in the description (CSharp/Go/Java/TypeScript). [#646](https://github.com/microsoft/kiota/issues/646)
- Adds support for generating interfaces for models in Go. [#646](https://github.com/microsoft/kiota/issues/646)
- Adds support for generating functions (as opposed to methods or static methods) in the generator (used in TypeScript for discriminator factories). [#646](https://github.com/microsoft/kiota/issues/646)
- Added support for global error handling in python abstractions #1289
- Added a HTTPRequestAdapter for python Requests library #1251
- Added Shell output filter (JMESPath) support #1291
- Added output options to Shell output filter #1321

### Changed

- Fixed a bug in Go generator where temporary url template parameters would not be used preventing the use of raw urls.
- Fixed a bug where the Go http client configuration would impact non-kiota requests.
- Fixed bug where installing python abstractions failed due to missing dependencies  #1289
- Modified python test matrix to include python 3.10  #1289
- Added return statement to AnonymousAuthenticationProvider in python abstractions  #1289
- Fixed bug in enabling backing store for parse node factory by passing ParseNodeFactoryRegistry to method call  #1289
- Fixed errors in python serialization due to to responses as json instead of json strings #1290
- Added python version 3.10 to testing matrix #1290 
- Fixed bug with inconsistent Java namespace and directory name casing #1267
- Fixed typeOf string check in JsonParseNode Typescript.
- Fixed shell stream output getting processed by output formatters when no file path is provided #1291
- Using Record type instead of Map for additionalData in TypeScript

## [0.0.16] - 2022-02-23

### Added

- Added the ability to configure the underlying transport in Go. #1003
- Added additional date time (date, time, duration) types in the generation process. #1017
- PHP Request Adapter (includes middleware) #1048, #918, #1024, #1025
- Added support for PHP Json Serialization.
- Adds Python abstractions library. #925
- Adds hostname and protocol validation in authentication. #1051
- Adds Azure Identity Authentication Provider for Python. #1108
- Adds JSON Serialization library for Python. #1186
- Adds PHP League Authentication Provider for PHP #1201
- Added Shell language support #738


### Changed

- Fixed a bug where request body would get dropped by the compression handler in Go
- Fixed an issue where multiple api clients could run into racing conditions in Go.
- Fixed a bug where empty additional data in Go would lead to invalid JSON payloads during serialization.
- Fixed a bug where Go serialization would write empty arrays for nil values.
- Modified the TypeScript RequestInformation URL paramater data type from URL to string.
- Modified TypeScript packages to provide CJS and ESM modules.
- Modified the TypeScript RequestInformation query and path paramaters data type from Map to Record Type.
- Modified TypeScript RequestInformation headers and options to Record type.
- Modified the TypeScript RequestInformation content data type to ArrayBuffer.
- Updated PHP abstractions to make property keys and values nullable in `SerializationWriter.php`.
- Fixed an issue where enum collections parsing would fail in Go.
- Breaking. Kiota clients generate error types and throw when the target API returns a failed response (dotnet, go, java, typescript). #1100
- Fixed missing methods for serializing/deserializing decimal values in dotnet #1252
- Modified RequestBuilder types are suffixed with the ItemRequestBuilder if they belong to an item namespace to fix name collisions #1252
- Modified the use of fully qualified name of types in dotnet to ensure the target type and current element are not in the same namespace #1252.

## [0.0.15] - 2021-12-17

### Changed

- Fixes name collisions in dotnet by renaming "HttpMethod" enum to "Method" in dotnet abstractions
- Add support for PHP Generation.
- Migrated generator to dotnet 6 #815
- Fixes a bug where json deserialization would fail in go
- Fixes a bug where query parameters would not be added to the request in go
- Fixes a bug where at signs in path would derail generation
- Fixes Go doc comments in packages and generation
- Fixes a bug where RequestInformation did not accept some content headers in dotnet
- Added support for providing cancellation token in dotnet #874, #875, #876
- Upgrades go libraries to go17.
- Fixes a bug in Go where reserved keywords for properties would be wrongly replaced.
- Fixes a bug in Go where setters would be missing nil checks.
- Fixes a bug where OData select query parameter would not be normalized
- Fixes a bug in Go where empty collections would not be serialized.
- Fixes a bug where generation would fail because of empty usings.
- Fixes a bug where Java and Go escaped model properties would not serialize properly.
- Fixes a bug where null values would not be added to additionalData if there was no matching property in dotnet.
- Fixes a bug where deserialzation of enums would throw an ArgumentExcpetion if the member didn't exist in dotnet.

## [0.0.14] - 2021-11-08

### Added

- Added support for changing the base url #795

### Changed

- Fixes a bug where arrays of enums could be wrongly mapped.
- Fixes a bug where go deserialization would fail on collections of scalars.
- Fixes a bug where TypeScript query parameters would be added to headers instead #812
- Update dotnet abstractions and core libraries to target netstandard2.1 from net5.0

## [0.0.13] - 2021-10-27

### Changed

- Technical release to bump version number of go packages after replace removal

## [0.0.12] - 2021-10-27

### Added

- Adds Go authentication, http and serialization libraries and finalizes the generation #716

## [0.0.11] - 2021-10-27

### Changed

- Switched to URL templates instead of string contract for URL building #683
- Fixed a bug where CSharp method names would not follow naming conventions #730

## [0.0.10] - 2021-10-06

### Changed

- Renames middlewareoption into requestoption to stay agnostic from implementation #635
- Aligned http packages on naming convention #444

## [0.0.9] - 2021-10-01

### Added

- Adds support for path parameters #573
- Adds missing type mappings in TypeScript #573
- Adds a missing http core method for collections of primitives #573
- Aliases imports with the same name in typescript #573

### Changed

- Fixes a bug where empty title would make generation fail #558
- Fixes a bug where float, long and binary types would not be parsed by the generator #558
- Fixes a bug where generation would fail on compact namespace names #558
- Renames request info into request information to avoid conflicts with platform #559
- Fixes a bug where the server url would not be taken in consideration #626
- Fixes a bug where missing namespaces would make the generation fail #573
- Fixes a bug where class names could contain special characters #573
- Fixes a bug where namespace names could contain path parameters #573
- Fixes a bug where namespace names could contain special characters #573
- Multiple performance improvements #573
- Fixes a bug where path generation would deduplicate segments leading to the wrong path #573
- Fixes a bug where the CodeDOM would be corrupted (bad tree) leading to incoherent generation results #573
- Fixes a bug where the generator would duplicate some models #573
- Moves the models to a dedicated namespace (models) #573
- Fixes a bug where enum serialization would be calling the wrong method in TypeScript #573
- Fixes a bug where request body would use the response schema #573
- Fixes an issue where type could conflict with namespace names and prevent CSharp compilation #573
- Fixes an issue where primitive types would map to the wrong serialization method in dotnet #573
- Fixes an issue where union models would not be able to deserialize because of missing members #573
- Fixes an issue where request builder methods would refer to unexisting properties in dotnet #573
- Fixes an issue where duplicated symbols for different imports would make java compilation fail #573
- Adds missing type mappings in java #573
- Fixes an issue where Go generation could use reserved keywords #573
- Fixes a bug where Go generation could end up with circular dependencies in models #573
- Fixes a bug where Go generation would map the wrong http core method for primitive types #573
- Fixes a bug where Go generation would have unused imports making build fail #573
- Fixes a bug where missing type definitions would make Ruby generation fail #573
- Fixes a bug where Go generation would miss the module symbol for inherited constructors #573

## [0.0.8] - 2021-08-25

### Added

- Ruby JSON serialization #429
- Ruby HTTP service #472
- Go generation support & abstractions #413

### Changed

- Fixed a bug where raw collections requests would not be supported #467
- Fixes a bug where in memory backing store would not return changed properties to null #243
- Fixes a bug where generated models would be tied to a specific backing store implementation #400
- Fixed #428 a bug where inline double defintion would make code dom generation fail
- Revamped authentication provider interface to allow multiple authentication schemes #498
- Fixed a bug preventing from using request builders with raw URls #508

## [0.0.7] - 2021-08-04

### Added

- Ruby generation implemented #244
- Adds middleware support for http clients #330

## [0.0.6] - 2021-07-26

### Added

- Initial ruby abstractions #212
- Backing store support #223
- Doc comments for abstractions libraries #324

### Changed

- Better client configuration #268
- Request builders constructors for data validation #322

## [0.0.5] - 2021-06-10

### Changed

- Expands code coverage to 88% #147
- Removes json assumption for request body to support multiple formats #170
- Escapes language reserved keywords #184
- Replaces custom URL tree node by class provided by OpenAPI.net #179
- Splits the core libraries in 3 separate libraries #197
- Changes default namespace and class name to api client #199
- Aligns Parsable interfaces across languages #204
- Fixes a bug where classes with properties of identical name would make build fail in CSharp #222

### Added

- Adds kiota packaging as a dotnet tool #169
- Adds input parameters validation #168
- Adds support for collections as root responses #191

## [0.0.4] - 2021-04-28

### Changed

- Multiple performance improvements for large descriptions
- Deterministic ordering of properties/methods/indexers/subclasses
- Deterministic import of sub path request builders
- Stopped generating phantom indexer methods for TypeScript and Java
- Fixed a bug where prefixed properties would be missing their prefix for serialization

## [0.0.3] - 2021-04-25

### Added

- Adds supports for additional properties in models

## [0.0.2] - 2021-04-20

### Added

- CI/CD to docker image (private feed) and GitHub releases #112, #115
- Documentation to get started
- Published the core packages #110
- Factories support for serializers and deserializers #100
- Documentation comment generation #92
- Submodule with generation samples #106
- Test coverage information in sonarcloud #78

### Changed

- Fixed a bug where date time offset properties would not be generated properly #116
- Fixed a bug where generating from http/https OpenAPI description would fail #109
- Fixed a bug where simple schema references would not be handled #109
- Removed a dependency on operation id #89
- Fixed a bug where the sonarcloud workflow would fail on external PRs #102
- Fixed a bug where empty class names would fail the generation #88

## [0.0.1] - 2021-04-20

### Added

- Initial GitHub release<|MERGE_RESOLUTION|>--- conflicted
+++ resolved
@@ -16,11 +16,8 @@
 - Added support for discriminator downcast in PHP. [#1255](https://github.com/microsoft/kiota/issues/1255)
 - Added support for multiple collections indexing under the same parent.
 - Added code exclusions placeholder in the generation. (oneOf)
-<<<<<<< HEAD
+- Added support for continuous access evaluation in Java. [#1179](https://github.com/microsoft/kiota/issues/1179)
 - Added support for special characters in URL query parameter names. [#1584](https://github.com/microsoft/kiota/pull/1584)
-=======
-- Added support for continuous access evaluation in Java. [#1179](https://github.com/microsoft/kiota/issues/1179)
->>>>>>> 77240ec1
 
 ### Changed
 
