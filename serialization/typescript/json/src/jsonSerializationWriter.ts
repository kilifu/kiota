--- conflicted
+++ resolved
@@ -1,10 +1,4 @@
-<<<<<<< HEAD
-import { Parsable, SerializationWriter } from "@microsoft/kiota-abstractions";
-=======
 import { DateOnly, Duration, Parsable, SerializationWriter, TimeOnly } from "@microsoft/kiota-abstractions";
-import { TextEncoder } from "util";
-import { ReadableStream } from 'web-streams-polyfill/es2018';
->>>>>>> 69b3516c
 
 export class JsonSerializationWriter implements SerializationWriter {
     private readonly writer: string[] = [];
