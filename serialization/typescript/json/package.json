--- conflicted
+++ resolved
@@ -1,7 +1,6 @@
 {
-<<<<<<< HEAD
     "name": "@microsoft/kiota-serialization-json",
-    "version": "1.0.5",
+    "version": "1.0.6",
     "description": "Implementation of Kiota Serialization interfaces for JSON",
     "main": "dist/cjs/index.js",
     "module": "dist/es/index.js",
@@ -42,44 +41,4 @@
         "tslib": "^2.3.1",
         "web-streams-polyfill": "^3.2.0"
     }
-=======
-  "name": "@microsoft/kiota-serialization-json",
-  "version": "1.0.6",
-  "description": "Implementation of Kiota Serialization interfaces for JSON",
-  "main": "dist/index.js",
-  "types": "dist/index.d.ts",
-  "scripts": {
-    "build": "tsc -p tsconfig.json",
-    "test": "echo \"Error: no test specified\" && exit 1",
-    "clean": "rm -r ./dist"
-  },
-  "repository": {
-    "type": "git",
-    "url": "git://github.com/microsoft/kiota.git"
-  },
-  "keywords": [
-    "kiota",
-    "openAPI",
-    "Microsoft",
-    "Graph",
-    "JSON"
-  ],
-  "author": "Microsoft",
-  "license": "MIT",
-  "bugs": {
-    "url": "https://github.com/microsoft/kiota/issues"
-  },
-  "homepage": "https://github.com/microsoft/kiota#readme",
-  "devDependencies": {
-    "@types/node": "^17.0.10",
-    "typescript": "^4.5.5"
-  },
-  "publishConfig": {
-    "registry": "https://npm.pkg.github.com"
-  },
-  "dependencies": {
-    "@microsoft/kiota-abstractions": "^1.0.25",
-    "web-streams-polyfill": "^3.2.0"
-  }
->>>>>>> 69b3516c
 }