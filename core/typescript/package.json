--- conflicted
+++ resolved
@@ -33,16 +33,9 @@
     "typescript": "^4.2.4"
   },
   "dependencies": {
-<<<<<<< HEAD
-    "@azure/identity": "^1.2.4",
-    "@microsoft/kiota-abstractions": "^1.0.7",
-    "cross-fetch": "^3.1.0",
-    "web-streams-polyfill": "^3.0.2"
-=======
     "@azure/identity": "^1.3.0",
     "@microsoft/kiota-abstractions": "^1.0.6",
     "cross-fetch": "^3.1.4",
     "web-streams-polyfill": "^3.0.3"
->>>>>>> 40823a83
   }
 }