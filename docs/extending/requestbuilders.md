--- conflicted
+++ resolved
@@ -10,13 +10,9 @@
 
 ## Building the URL
 
-<<<<<<< HEAD
-By creating properties on request builder classes, the developer can effectively construct a URL path by navigating the hierarchy of request builders, aided by the IDE's autocomplete.
-=======
 By creating properties on request builder classes, the developer can effectively construct a URL by navigating the hierarchy of request builders, aided by the IDE's autocomplete.
 
 The URL for the request is built using an [RFC6570 URL Template](https://datatracker.ietf.org/doc/html/rfc6570) and providing its parameters.
->>>>>>> 1ee68425
 
 ```csharp
 var todo = await todoClient.Todos["<todoId>"].GetAsync();
