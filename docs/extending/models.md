---
parent: Understand and Extend the Kiota generator
---

# Models

The primary goal of models is to enable a developer to easily craft request payloads and get result as high levels objects without having to define their own types and/or implementation serialization/deserialization themselves.

<<<<<<< HEAD
- Scoped to PathItems
- Inheritance (AllOf)
- Heterogenenous collections
- Faceted implementation of OneOf
- Faceted implementation of AnyOf
=======
## Components versus inline models

All models declared as components will be generated under a `models` sub-namespace. If models/components are namespaced `components/modelA`, `components/ns1/modelB`, the namespaces will be included as sub-namespaces of the `models` namespace.

All models declared inline with an operation will be generated under the namespace of the operation, next to the request builder it is used by. As a reminder, all request builders are put in namespaces according to the path segment the refer to.

## Inheritance

Models in an [AllOf](https://spec.openapis.org/oas/latest.html#composition-and-inheritance-polymorphism) schema declaration will inherit from each other. Where the uppermost type in the collection is the greatest ancestor of the chain.

## Faceted implementation of OneOf

OneOf specifies a type exclusion where the response can be of One of the specified schemas. Kiota implements that specification by generating all the target types and using a union type for languages that support it or a wrapper type with one property per type in the union for languages that do not support union types.

The deserialized result will either be of the one of the types of the union or be of the wrapper type with only one of the properties being non null.

## Faceted implementation of AnyOf

OneOf specifies a type inclusion where the response can be of Any of the specified schemas. Kiota implements that specification by generating all the target types and using a union type for languages that support it or a wrapper type with one property per type in the union for languages that do not support union types.

The deserialized result will either be of the one of the types of the union or be of the wrapper type with one or more of the properties being non null.

## Heterogeneous collections

For any collection of items that rely on AllOf, AnyOf, or OneOf, it is possible the result will contain multiple types of objects.

For example, think of an endpoint returning a collection of directory objects (abstract). Directory object is derived by User and Group, which each have their own set of properties. In this case the endpoint will be documented as returning a collection of directory objects and return in reality a mix of users and groups.

Kiota [has plans](https://github.com/microsoft/kiota/issues/648) to support discriminators, down-casting the returned object during deserialization, however the work on this aspect is currently blocked by work required in dependencies. Kiota will currently return everything as the described type. Properties from the child types can be accessed from the additional data property.

## Default members

In addition to all the described properties, a model will contain a set of default members.

### Field deserializers

The field deserializers method or property contains a list of callbacks to be used by the `ParseNode` implementation when deserializing the objects. Kiota relies on auto-serialization, where each type *knows* how to serialize/deserialize itself thanks to the OpenAPI description. A big advantage of this approach it to avoid tying the generated models to any specific serialization format (JSON, YAML, XML,...) or any specific library (because of attributes/annotations these libraries often require).

### Serialize method

Like the field deserializers, the model's serialize method leverages the passed `SerializationWriter` to serialize itself.

### Additional data

Dictionary/Map that stores all the additional properties which are not described in the schema.

> Note: the additional data property is only present when the OpenAPI description for the type allows it and if the current model doesn't inherit a model which already has this property.

### Backing store

When present, the properties values are store in this backing store instead of using fields for the object. The backing store allows multiple things like dirty tracking of changes, making it possible to get an object from the API, update a property, send that object back with only the changed property and not the full objects. Additionally it will be used for integration with third party data sources.

> Note: the backing store is only added if the target language supports it and when the `-b` parameter is passed to the CLI when generating the models.
>>>>>>> 1ee68425
<|MERGE_RESOLUTION|>--- conflicted
+++ resolved
@@ -6,13 +6,6 @@
 
 The primary goal of models is to enable a developer to easily craft request payloads and get result as high levels objects without having to define their own types and/or implementation serialization/deserialization themselves.
 
-<<<<<<< HEAD
-- Scoped to PathItems
-- Inheritance (AllOf)
-- Heterogenenous collections
-- Faceted implementation of OneOf
-- Faceted implementation of AnyOf
-=======
 ## Components versus inline models
 
 All models declared as components will be generated under a `models` sub-namespace. If models/components are namespaced `components/modelA`, `components/ns1/modelB`, the namespaces will be included as sub-namespaces of the `models` namespace.
@@ -65,5 +58,4 @@
 
 When present, the properties values are store in this backing store instead of using fields for the object. The backing store allows multiple things like dirty tracking of changes, making it possible to get an object from the API, update a property, send that object back with only the changed property and not the full objects. Additionally it will be used for integration with third party data sources.
 
-> Note: the backing store is only added if the target language supports it and when the `-b` parameter is passed to the CLI when generating the models.
->>>>>>> 1ee68425
+> Note: the backing store is only added if the target language supports it and when the `-b` parameter is passed to the CLI when generating the models.